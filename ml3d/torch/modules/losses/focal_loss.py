--- conflicted
+++ resolved
@@ -30,13 +30,7 @@
 
     def forward(self, pred, target, weight=None, avg_factor=None):
         pred_sigmoid = pred.sigmoid()
-<<<<<<< HEAD
-
-        if len(pred.shape) > 1 and int(pred.shape[-1]) > 1:
-            target = one_hot(target, int(pred.shape[-1]))
-=======
         target = one_hot(target, int(pred.shape[-1]))
->>>>>>> 43343cc9
         target = target.type_as(pred)
 
         pt = (1 - pred_sigmoid) * target + pred_sigmoid * (1 - target)
