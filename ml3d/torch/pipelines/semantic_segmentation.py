--- conflicted
+++ resolved
@@ -293,12 +293,8 @@
             self.complete_infer = True
 
     def run_train(self):
-<<<<<<< HEAD
-        """Run the training on the self model."""
-=======
         torch.manual_seed(self.rng.integers(np.iinfo(
             np.int32).max))  # Random reproducible seed for torch
->>>>>>> e7f1280d
         model = self.model
         device = self.device
         model.device = device
@@ -489,13 +485,6 @@
             [Dict] visualizations of inputs and outputs suitable to save as an
                 Open3D for TensorBoard summary.
         """
-        # gt_labels, predict_scores are always concatenated
-        # inputs['data'].point:
-        # model.batcher: empty or DefaultBatcher => fixed size point
-        # clouds
-        # KPConvBatcher: concatenated for KPConv, ...
-        # SparseConvUNetBatcher list[point] for SparseConvUNet
-        # PointTransformerbatcher rowsplits
 
         if not hasattr(self, "_first_step"):
             self._first_step = epoch
@@ -565,7 +554,6 @@
                         gtl = input_data.label[
                             row_splits[k]:row_splits[k + 1]:pcd_step]
                     gt_labels.append(to_sum_fmt(gtl, (0, 1)))
-        # elif self.model.cfg['name'] in ('KPConv',):
         # Fixed size point clouds
         elif self.model.cfg['name'] in ('RandLANet', 'PVCNN'):  # Tuple input
             if self.model.cfg['name'] == 'RandLANet':
