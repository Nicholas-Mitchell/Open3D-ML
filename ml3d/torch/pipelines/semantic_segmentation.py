#coding: future_fstrings
import torch, pickle
import torch.nn as nn
import helper_torch_util
import numpy as np
import logging
import sys

from pprint import pprint
from datetime import datetime
from tqdm import tqdm
from sklearn.neighbors import KDTree
from torch.utils.tensorboard import SummaryWriter
from torch.utils.data import Dataset, IterableDataset, DataLoader, Sampler, BatchSampler

from os.path import exists, join, isfile, dirname, abspath

from ml3d.torch.datasets import SimpleDataset, DefaultBatcher, ConcatBatcher
from ml3d.datasets.semantickitti import DataProcessing
<<<<<<< HEAD
from ml3d.torch.utils import make_dir, log_out
from ml3d.torch.modules.losses import SemSegLoss
from ml3d.torch.modules.metrics import SemSegMetric
=======
from ml3d.torch.utils import make_dir, LogRecord
>>>>>>> a1b99812

import yaml

logging.setLogRecordFactory(LogRecord)
logging.basicConfig(
    level = logging.INFO,
    format = '%(levelname)s - %(asctime)s - %(module)s - %(message)s',
)
log = logging.getLogger(__name__)

def intersection_over_union(scores, labels):
    r"""
        Compute the per-class IoU and the mean IoU # TODO: complete doc

        Parameters
        ----------
        scores: torch.FloatTensor, shape (B?, C, N)
            raw scores for each class
        labels: torch.LongTensor, shape (B?, N)
            ground truth labels

        Returns
        -------
        list of floats of length num_classes+1 (last item is mIoU)
    """
    num_classes = scores.size(-2) 
    predictions = torch.max(scores, dim=-2).indices

    ious = []

    for label in range(num_classes):
        pred_mask = predictions == label
        labels_mask = labels == label
        iou = (pred_mask & labels_mask).float().sum() 
        iou = iou / (pred_mask | labels_mask).float().sum()
        ious.append(iou.cpu().item())
    ious.append(np.nanmean(ious))
    return ious


def accuracy(scores, labels):
    r"""
        Compute the per-class accuracies and the overall accuracy 

        Parameters
        ----------
        scores: torch.FloatTensor, shape (B?, C, N)
            raw scores for each class
        labels: torch.LongTensor, shape (B?, N)
            ground truth labels

        Returns
        -------
        list of floats of length num_classes+1 
        (last item is overall accuracy)
    """
    num_classes = scores.size(-2) 

    predictions = torch.max(scores, dim=-2).indices

    accuracies = []

    accuracy_mask = predictions == labels
    for label in range(num_classes):
        label_mask = labels == label
        per_class_accuracy = (accuracy_mask & label_mask).float().sum()
        per_class_accuracy /= label_mask.float().sum()
        accuracies.append(per_class_accuracy.cpu().item())
    # overall accuracy
    accuracies.append(accuracy_mask.float().mean().cpu().item())
    #accuracies = np.array(accuracies)
    return accuracies


class SemanticSegmentation():
    def __init__(self, model, dataset, cfg):
        self.model = model
        self.dataset = dataset
        self.cfg = cfg

        make_dir(cfg.main_log_dir)
        cfg.logs_dir = join(cfg.main_log_dir, cfg.model_name)
        make_dir(cfg.logs_dir)

        # dataset.cfg.num_points = model.cfg.num_points

    def run_inference(self, points, device):
        cfg = self.cfg
        model = self.model

        model.to(device)
        model.eval()

        with torch.no_grad():
            inputs = model.preprocess_inference(points, device)
            scores = model(inputs)
            pred = torch.max(scores.squeeze(0), dim=-1).indices
            # pred    = pred.cpu().data.numpy()

        return pred

    def run_test(self, device):
        #self.device = device
        model = self.model
        dataset = self.dataset
        cfg = self.cfg
        model.to(device)
        model.eval()

        timestamp = datetime.now().strftime('%Y-%m-%d_%H:%M:%S')

        log_file_path   = join(cfg.logs_dir, 
                                'log_test_'+ timestamp + '.txt')
        log.addHandler(logging.FileHandler(log_file_path))

        test_sampler = dataset.get_sampler(cfg.test_batch_size, 'test')
        test_loader = DataLoader(test_sampler, batch_size=cfg.test_batch_size)
        test_probs = [
            np.zeros(shape=[len(l), self.model.cfg.num_classes],
                     dtype=np.float16) for l in dataset.possibility
        ]

        self.load_ckpt(model.cfg.ckpt_path, False)
        log.info("Model Loaded from : {}".format(model.cfg.ckpt_path))

        test_smooth = 0.98
        epoch = 0

        log.info("Started testing")

        with torch.no_grad():
            while True:
                for batch_data in tqdm(test_loader, desc='test', leave=False):
                    # loader: point_clout, label
                    inputs = model.preprocess(batch_data, device)
                    result_torch = model(inputs)
                    result_torch = torch.reshape(result_torch,
                                                 (-1, model.cfg.num_classes))

                    m_softmax = nn.Softmax(dim=-1)
                    result_torch = m_softmax(result_torch)
                    stacked_probs = result_torch.cpu().data.numpy()

                    stacked_probs = np.reshape(stacked_probs, [
                        cfg.test_batch_size, model.cfg.num_points,
                        model.cfg.num_classes
                    ])

                    point_inds = inputs['input_inds']
                    cloud_inds = inputs['cloud_inds']

                    for j in range(np.shape(stacked_probs)[0]):
                        probs = stacked_probs[j, :, :]
                        inds = point_inds[j, :]
                        c_i = cloud_inds[j][0]
                        test_probs[c_i][inds] = \
                                    test_smooth * test_probs[c_i][inds] + \
                                    (1 - test_smooth) * probs

                new_min = np.min(dataset.min_possibility)
                log.info(f"Epoch {epoch:3d}, end. "
                        f"Min possibility = {new_min:.1f}")
               
                if np.min(dataset.min_possibility) > 0.5:  # 0.5
                    log.info(f"\nReproject Vote #"
                            f"{int(np.floor(new_min)):d}")
                    dataset.save_test_result(test_probs, 
                                        str(dataset.cfg.test_split_number))
                    log.info(f"{str(dataset.cfg.test_split_number)}"
                            f" finished")

                    return

                epoch += 1

    def run_train(self, device):
        model = self.model
        model.device = device
        dataset = self.dataset

        cfg = self.cfg
        model.to(device)

        log.info("DEVICE : {}".format(device))
        log.info(model)

        timestamp = datetime.now().strftime('%Y-%m-%d_%H:%M:%S')

        log_file_path = join(cfg.logs_dir, 
                        'log_train_'+ timestamp + '.txt')
        log.info("Logging in file : {}".format(log_file_path))
        log.addHandler(logging.FileHandler(log_file_path))


        Loss = SemSegLoss(self, model, dataset, device)
        Metric = SemSegMetric(self, model, dataset, device)

        train_batcher   = self.get_batcher(device)

        train_split     = SimpleDataset(dataset=dataset.get_split('training'), 
                            preprocess=model.preprocess,
                            transform=model.transform, shuffle=True)
        train_loader    = DataLoader(train_split,
                            batch_size=cfg.batch_size, shuffle=True,
                            collate_fn=train_batcher.collate_fn)

        '''
        valid_sampler   = dataset.get_sampler(cfg.val_batch_size, 'validation')
        valid_loader    = DataLoader(valid_sampler, 
                                     batch_size=cfg.val_batch_size)
        train_sampler   = dataset.get_sampler(cfg.batch_size, 'training')
        train_loader    = DataLoader(train_sampler, 
                                     batch_size=cfg.batch_size)
        '''


        optimizer = torch.optim.Adam(model.parameters(), lr=cfg.adam_lr)
        scheduler = torch.optim.lr_scheduler.ExponentialLR(
            optimizer, cfg.scheduler_gamma)

        self.optimizer, self.scheduler = optimizer, scheduler

        first_epoch = self.load_ckpt(model.cfg.ckpt_path, True)

        writer = SummaryWriter(join(cfg.logs_dir, 
                                cfg.train_sum_dir))
    
        log.info("Started training")

        for epoch in range(0, cfg.max_epoch+1):

            print(f'=== EPOCH {epoch:d}/{cfg.max_epoch:d} ===')
            model.train()
            self.losses = []

            self.accs   = []
            self.ious   = []
            step        = 0
            
            for idx, inputs in enumerate(tqdm(train_loader)):
                
                results  = model(inputs['data'])

                loss, gt_labels, predict_scores = model.loss(Loss, results, 
                                                            inputs, device)

                
                optimizer.zero_grad()
                loss.backward()
                optimizer.step()


                acc = Metric.acc(predict_scores, gt_labels)
                iou = Metric.iou(predict_scores, gt_labels)

                self.losses.append(loss.cpu().item())
                self.accs.append(acc)
<<<<<<< HEAD
                self.ious.append(iou)
=======
                self.ious.append(intersection_over_union(scores, labels))
>>>>>>> a1b99812

                step = step + 1

            scheduler.step()

            # --------------------- validation
            model.eval()
            self.valid_losses = []
            self.valid_accs = []
            self.valid_ious = []
            step = 0
            with torch.no_grad():
                for batch_data in tqdm(valid_loader,
                                       desc='validation',
                                       leave=False):

                    inputs = model.preprocess(batch_data, device)
                    # scores: B x N x num_classes
                    scores = model(inputs)

                    labels = batch_data[1]
                    scores, labels = self.filter_valid(scores, labels, device)

                    logp = torch.distributions.utils.probs_to_logits(
                        scores, is_binary=False)
                    loss = criterion(logp, labels)
                    acc = accuracy(scores, labels)
                    iou = intersection_over_union(scores, labels)

                    self.valid_losses.append(loss.cpu().item())
                    self.valid_accs.append(accuracy(scores, labels))
                    self.valid_ious.append(
                        intersection_over_union(scores, labels))
                    step = step + 1

            self.save_logs(writer, epoch)

            if epoch % cfg.save_ckpt_freq == 0:
                path_ckpt = join(self.cfg.logs_dir, 'checkpoint')
                self.save_ckpt(path_ckpt, epoch)

    def get_batcher(self, device):
        batcher_name = getattr(self.model.cfg, 'batcher')
        if batcher_name == 'DefaultBatcher':
            batcher = DefaultBatcher()
        elif batcher_name == 'ConcatBatcher':
            batcher = ConcatBatcher(device)
        else: 
            batcher = None
        return batcher

    def save_logs(self, writer, epoch):
        accs = np.nanmean(np.array(self.accs), axis=0)
        ious = np.nanmean(np.array(self.ious), axis=0)

        valid_accs = np.nanmean(np.array(self.valid_accs), axis=0)
        valid_ious = np.nanmean(np.array(self.valid_ious), axis=0)

        loss_dict = {
            'Training loss': np.mean(self.losses),
            'Validation loss': np.mean(self.valid_losses)
        }
        acc_dicts = [{
            'Training accuracy': acc,
            'Validation accuracy': val_acc
        } for acc, val_acc in zip(accs, valid_accs)]
        iou_dicts = [{
            'Training IoU': iou,
            'Validation IoU': val_iou
        } for iou, val_iou in zip(ious, valid_ious)]

        # send results to tensorboard
        writer.add_scalars('Loss', loss_dict, epoch)

        for i in range(self.model.cfg.num_classes):
            writer.add_scalars(f'Per-class accuracy/{i+1:02d}', acc_dicts[i],
                               epoch)
            writer.add_scalars(f'Per-class IoU/{i+1:02d}', iou_dicts[i], epoch)

        writer.add_scalars('Overall accuracy', acc_dicts[-1], epoch)
        writer.add_scalars('Mean IoU', iou_dicts[-1], epoch)

        log.info(f"loss train: {loss_dict['Training loss']:.3f} "
                f" eval: {loss_dict['Validation loss']:.3f}")
        log.info(f"acc train: {acc_dicts[-1]['Training accuracy']:.3f} "
                 f" eval: {acc_dicts[-1]['Validation accuracy']:.3f}")
        log.info(f"acc train: {iou_dicts[-1]['Training IoU']:.3f} "
                f" eval: {iou_dicts[-1]['Validation IoU']:.3f}")

        # print(acc_dicts[-1])

    def load_ckpt(self, ckpt_path, is_train=True):
        if exists(ckpt_path):
            #path = max(list((cfg.ckpt_path).glob('*.pth')))
            log.info(f'Loading checkpoint {ckpt_path}')
            ckpt = torch.load(ckpt_path)
            first_epoch = ckpt['epoch'] + 1
            self.model.load_state_dict(ckpt['model_state_dict'])
            if is_train:
                self.optimizer.load_state_dict(ckpt['optimizer_state_dict'])
                self.scheduler.load_state_dict(ckpt['scheduler_state_dict'])
        else:
            first_epoch = 0
            log.info('No checkpoint')

        return first_epoch

    def save_ckpt(self, path_ckpt, epoch):
        make_dir(path_ckpt)
        torch.save(
<<<<<<< HEAD
            dict(epoch=epoch,
                 model_state_dict=self.model.state_dict(),
                 optimizer_state_dict=self.optimizer.state_dict(),
                 scheduler_state_dict=self.scheduler.state_dict()),
            join(path_ckpt, f'ckpt_{epoch:02d}.pth'))
        log_out(f'Epoch {epoch:3d}: save ckpt to {path_ckpt:s}', self.log_file)
=======
            dict(
                epoch=epoch,
                model_state_dict=self.model.state_dict(),
                optimizer_state_dict=self.optimizer.state_dict(),
                scheduler_state_dict=self.scheduler.state_dict()
            ),
            join(path_ckpt, f'ckpt_{epoch:02d}.pth')
        )
        log.info(f'Epoch {epoch:3d}: save ckpt to {path_ckpt:s}')

    def filter_valid(self, scores, labels, device):
        valid_scores = scores.reshape(-1, self.model.cfg.num_classes)
        valid_labels = labels.reshape(-1).to(device)

        ignored_bool = torch.zeros_like(valid_labels, dtype=torch.bool)
        for ign_label in self.dataset.cfg.ignored_label_inds:
            ignored_bool = torch.logical_or(ignored_bool,
                                            torch.eq(valid_labels, ign_label))

        valid_idx = torch.where(torch.logical_not(ignored_bool))[0].to(device)

        valid_scores = torch.gather(
            valid_scores, 0,
            valid_idx.unsqueeze(-1).expand(-1, self.model.cfg.num_classes))
        valid_labels = torch.gather(valid_labels, 0, valid_idx)

        # Reduce label values in the range of logit shape
        reducing_list = torch.arange(0,
                                     self.model.cfg.num_classes,
                                     dtype=torch.int64)
        inserted_value = torch.zeros([1], dtype=torch.int64)

        for ign_label in self.dataset.cfg.ignored_label_inds:
            reducing_list = torch.cat([
                reducing_list[:ign_label], inserted_value,
                reducing_list[ign_label:]
            ], 0)
        valid_labels = torch.gather(reducing_list.to(device), 0, valid_labels)

        valid_labels = valid_labels.unsqueeze(0)
        valid_scores = valid_scores.unsqueeze(0).transpose(-2, -1)

        return valid_scores, valid_labels
>>>>>>> a1b99812
<|MERGE_RESOLUTION|>--- conflicted
+++ resolved
@@ -17,13 +17,10 @@
 
 from ml3d.torch.datasets import SimpleDataset, DefaultBatcher, ConcatBatcher
 from ml3d.datasets.semantickitti import DataProcessing
-<<<<<<< HEAD
-from ml3d.torch.utils import make_dir, log_out
+
 from ml3d.torch.modules.losses import SemSegLoss
 from ml3d.torch.modules.metrics import SemSegMetric
-=======
 from ml3d.torch.utils import make_dir, LogRecord
->>>>>>> a1b99812
 
 import yaml
 
@@ -281,11 +278,8 @@
 
                 self.losses.append(loss.cpu().item())
                 self.accs.append(acc)
-<<<<<<< HEAD
                 self.ious.append(iou)
-=======
-                self.ious.append(intersection_over_union(scores, labels))
->>>>>>> a1b99812
+
 
                 step = step + 1
 
@@ -396,14 +390,6 @@
     def save_ckpt(self, path_ckpt, epoch):
         make_dir(path_ckpt)
         torch.save(
-<<<<<<< HEAD
-            dict(epoch=epoch,
-                 model_state_dict=self.model.state_dict(),
-                 optimizer_state_dict=self.optimizer.state_dict(),
-                 scheduler_state_dict=self.scheduler.state_dict()),
-            join(path_ckpt, f'ckpt_{epoch:02d}.pth'))
-        log_out(f'Epoch {epoch:3d}: save ckpt to {path_ckpt:s}', self.log_file)
-=======
             dict(
                 epoch=epoch,
                 model_state_dict=self.model.state_dict(),
@@ -446,5 +432,4 @@
         valid_labels = valid_labels.unsqueeze(0)
         valid_scores = valid_scores.unsqueeze(0).transpose(-2, -1)
 
-        return valid_scores, valid_labels
->>>>>>> a1b99812
+        return valid_scores, valid_labels