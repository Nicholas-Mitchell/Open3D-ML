import time
import math
import torch
import torch.nn as nn

from tqdm import tqdm
from torch.nn.parameter import Parameter
from torch.nn.init import kaiming_uniform_
from sklearn.neighbors import KDTree

from open3d.ml.contrib import subsample_batch
from open3d.ml.torch.layers import FixedRadiusSearch
from open3d.ml.torch.ops import ragged_to_dense

# use relative import for being compatible with Open3d main repo
from .base_model import BaseModel
from ..modules.losses import filter_valid_label
from ...utils import MODEL

from ...datasets.utils import (DataProcessing, trans_normalize, trans_augment,
                               trans_crop_pc, create_3D_rotations)


class bcolors:  # See https://stackoverflow.com/questions/287871
    WARNING = '\033[93m'
    ENDC = '\033[0m'


class KPFCNN(BaseModel):
    """Class defining KPFCNN.

    A model for Semantic Segmentation.
    """

    def __init__(
            self,
            name='KPFCNN',
            lbl_values=[
                0, 1, 2, 3, 4, 5, 6, 7, 8, 9, 10, 11, 12, 13, 14, 15, 16, 17,
                18, 19
            ],
            num_classes=19,  # Number of valid classes
            ignored_label_inds=[0],
            ckpt_path=None,
            batcher='ConcatBatcher',
            architecture=[
                'simple', 'resnetb', 'resnetb_strided', 'resnetb', 'resnetb',
                'resnetb_strided', 'resnetb', 'resnetb', 'resnetb_strided',
                'resnetb', 'resnetb', 'resnetb_strided', 'resnetb',
                'nearest_upsample', 'unary', 'nearest_upsample', 'unary',
                'nearest_upsample', 'unary', 'nearest_upsample', 'unary'
            ],
            in_radius=4.0,
            max_in_points=100000,
            batch_num=8,
            batch_limit=30000,
            val_batch_num=8,
            num_kernel_points=15,
            first_subsampling_dl=0.06,
            conv_radius=2.5,
            deform_radius=6.0,
            KP_extent=1.2,
            KP_influence='linear',
            aggregation_mode='sum',
            first_features_dim=128,
            in_features_dim=2,
            modulated=False,
            use_batch_norm=True,
            batch_norm_momentum=0.02,
            deform_fitting_mode='point2point',
            deform_fitting_power=1.0,
            repulse_extent=1.2,
            augment_scale_anisotropic=True,
            augment_symmetries=[True, False, False],
            augment_rotation='vertical',
            augment_scale_min=0.8,
            augment_scale_max=1.2,
            augment_noise=0.001,
            augment_color=0.8,
            in_points_dim=3,
            fixed_kernel_points='center',
            num_layers=5,
            l_relu=0.1,
            reduce_fc=False,
            **kwargs):

        super().__init__(name=name,
                         lbl_values=lbl_values,
                         num_classes=num_classes,
                         ignored_label_inds=ignored_label_inds,
                         ckpt_path=ckpt_path,
                         batcher=batcher,
                         architecture=architecture,
                         in_radius=in_radius,
                         max_in_points=max_in_points,
                         batch_num=batch_num,
                         batch_limit=batch_limit,
                         val_batch_num=val_batch_num,
                         num_kernel_points=num_kernel_points,
                         first_subsampling_dl=first_subsampling_dl,
                         conv_radius=conv_radius,
                         deform_radius=deform_radius,
                         KP_extent=KP_extent,
                         KP_influence=KP_influence,
                         aggregation_mode=aggregation_mode,
                         first_features_dim=first_features_dim,
                         in_features_dim=in_features_dim,
                         modulated=modulated,
                         use_batch_norm=use_batch_norm,
                         batch_norm_momentum=batch_norm_momentum,
                         deform_fitting_mode=deform_fitting_mode,
                         deform_fitting_power=deform_fitting_power,
                         repulse_extent=repulse_extent,
                         augment_scale_anisotropic=augment_scale_anisotropic,
                         augment_symmetries=augment_symmetries,
                         augment_rotation=augment_rotation,
                         augment_scale_min=augment_scale_min,
                         augment_scale_max=augment_scale_max,
                         augment_noise=augment_noise,
                         augment_color=augment_color,
                         in_points_dim=in_points_dim,
                         fixed_kernel_points=fixed_kernel_points,
                         num_layers=num_layers,
                         l_relu=l_relu,
                         reduce_fc=reduce_fc,
                         **kwargs)

        cfg = self.cfg

        # Current radius of convolution and feature dimension
        layer = 0
        r = cfg.first_subsampling_dl * cfg.conv_radius
        in_dim = cfg.in_features_dim
        out_dim = cfg.first_features_dim
        lbl_values = cfg.lbl_values
        ign_lbls = cfg.ignored_label_inds
        self.K = cfg.num_kernel_points
        self.C = len(lbl_values) - len(ign_lbls)

        # self.preprocess = None
        #####################
        # List Encoder blocks
        #####################

        # Save all block operations in a list of modules
        self.encoder_blocks = nn.ModuleList()
        self.encoder_skip_dims = []
        self.encoder_skips = []

        self.neighborhood_limits = []
        # Loop over consecutive blocks
        for block_i, block in enumerate(cfg.architecture):

            # Check equivariance
            if ('equivariant' in block) and (not out_dim % 3 == 0):
                raise ValueError(
                    'Equivariant block but features dimension is not a factor of 3'
                )

            # Detect change to next layer for skip connection
            if np.any([
                    tmp in block
                    for tmp in ['pool', 'strided', 'upsample', 'global']
            ]):
                self.encoder_skips.append(block_i)
                self.encoder_skip_dims.append(in_dim)

            # Detect upsampling block to stop
            if 'upsample' in block:
                break

            # Apply the good block function defining tf ops
            self.encoder_blocks.append(
                block_decider(block, r, in_dim, out_dim, layer, cfg))

            # Update dimension of input from output
            if 'simple' in block:
                in_dim = out_dim // 2
            else:
                in_dim = out_dim

            # Detect change to a subsampled layer
            if 'pool' in block or 'strided' in block:
                # Update radius and feature dimension for next layer
                layer += 1
                r *= 2
                out_dim *= 2

        #####################
        # List Decoder blocks
        #####################

        # Save all block operations in a list of modules
        self.decoder_blocks = nn.ModuleList()
        self.decoder_concats = []

        # Find first upsampling block
        start_i = 0
        for block_i, block in enumerate(cfg.architecture):
            if 'upsample' in block:
                start_i = block_i
                break

        # Loop over consecutive blocks
        for block_i, block in enumerate(cfg.architecture[start_i:]):

            # Add dimension of skip connection concat
            if block_i > 0 and 'upsample' in cfg.architecture[start_i +
                                                              block_i - 1]:
                in_dim += self.encoder_skip_dims[layer]
                self.decoder_concats.append(block_i)

            # Apply the good block function defining tf ops
            self.decoder_blocks.append(
                block_decider(block, r, in_dim, out_dim, layer, cfg))

            # Update dimension of input from output
            in_dim = out_dim
            if block_i == 0 and cfg.reduce_fc:
                out_dim = out_dim // 2

            # Detect change to a subsampled layer
            if 'upsample' in block:
                # Update radius and feature dimension for next layer
                layer -= 1
                r *= 0.5
                out_dim = out_dim // 2

        if reduce_fc:
            self.head_mlp = UnaryBlock(out_dim,
                                       cfg.first_features_dim // 2,
                                       True,
                                       cfg.batch_norm_momentum,
                                       l_relu=cfg.get('l_relu', 0.1))
            self.head_softmax = UnaryBlock(cfg.first_features_dim // 2,
                                           self.C,
                                           False,
                                           1,
                                           no_relu=True,
                                           l_relu=cfg.get('l_relu', 0.1))
        else:
            self.head_mlp = UnaryBlock(out_dim,
                                       cfg.first_features_dim,
                                       False,
                                       0,
                                       l_relu=cfg.get('l_relu', 0.1))
            self.head_softmax = UnaryBlock(cfg.first_features_dim,
                                           self.C,
                                           False,
                                           0,
                                           l_relu=cfg.get('l_relu', 0.1))

        ################
        # Network Losses
        ################

        # List of valid labels (those not ignored in loss)
        self.valid_labels = np.sort(
            [c for c in lbl_values if c not in ign_lbls])

        self.deform_fitting_mode = cfg.deform_fitting_mode
        self.deform_fitting_power = cfg.deform_fitting_power
        self.repulse_extent = cfg.repulse_extent
        self.output_loss = 0
        self.reg_loss = 0
        self.l1 = nn.L1Loss()

        return

    def forward(self, batch):

        # Get input features
        x = batch.features.clone().detach()

        # Loop over consecutive blocks
        skip_x = []
        for block_i, block_op in enumerate(self.encoder_blocks):
            if block_i in self.encoder_skips:
                skip_x.append(x)
            x = block_op(x, batch)

        for block_i, block_op in enumerate(self.decoder_blocks):
            if block_i in self.decoder_concats:
                x = torch.cat([x, skip_x.pop()], dim=1)
            x = block_op(x, batch)

        # Head of network
        x = self.head_mlp(x, batch)
        x = self.head_softmax(x, batch)

        return x

    def get_optimizer(self, cfg_pipeline):
        # Optimizer with specific learning rate for deformable KPConv
        deform_params = [v for k, v in self.named_parameters() if 'offset' in k]
        other_params = [
            v for k, v in self.named_parameters() if 'offset' not in k
        ]
        deform_lr = cfg_pipeline.learning_rate * cfg_pipeline.deform_lr_factor
        optimizer = torch.optim.SGD([{
            'params': other_params
        }, {
            'params': deform_params,
            'lr': deform_lr
        }],
                                    lr=cfg_pipeline.learning_rate,
                                    momentum=cfg_pipeline.momentum,
                                    weight_decay=cfg_pipeline.weight_decay)

        scheduler = torch.optim.lr_scheduler.ExponentialLR(
            optimizer, cfg_pipeline.scheduler_gamma)

        return optimizer, scheduler

    def get_loss(self, Loss, results, inputs, device):
        """Runs the loss on outputs of the model.

        Args:
            outputs: logits
            labels: labels

        Returns:
            loss
        """
        cfg = self.cfg
        labels = inputs['data'].labels
        outputs = results

        # Reshape to have a minibatch size of 1
        outputs = torch.transpose(results, 0, 1).unsqueeze(0)
        labels = labels.unsqueeze(0)

        scores, labels = filter_valid_label(results, labels, cfg.num_classes,
                                            cfg.ignored_label_inds, device)

        # Cross entropy loss
        self.output_loss = Loss.weighted_CrossEntropyLoss(scores, labels)

        # Regularization of deformable offsets
        if self.deform_fitting_mode == 'point2point':
            self.reg_loss = p2p_fitting_regularizer(self)
        elif self.deform_fitting_mode == 'point2plane':
            raise ValueError('point2plane fitting mode not implemented yet.')
        else:
            raise ValueError('Unknown fitting mode: ' +
                             self.deform_fitting_mode)

        # Combined loss
        loss = self.output_loss + self.reg_loss

        return loss, labels, scores

    def preprocess(self, data, attr):
        cfg = self.cfg

        points = np.array(data['point'][:, 0:3], dtype=np.float32)

        if 'label' not in data.keys() or data['label'] is None:
            labels = np.zeros((points.shape[0],), dtype=np.int32)
        else:
            labels = np.array(data['label'], dtype=np.int32).reshape((-1,))

        if 'feat' not in data.keys() or data['feat'] is None:
            feat = None
        else:
            feat = np.array(data['feat'], dtype=np.float32)

        split = attr['split']

        data = dict()

        if (feat is None):
            sub_points, sub_labels = DataProcessing.grid_subsampling(
                points, labels=labels, grid_size=cfg.first_subsampling_dl)
            sub_feat = None
        else:
            sub_points, sub_feat, sub_labels = DataProcessing.grid_subsampling(
                points,
                features=feat,
                labels=labels,
                grid_size=cfg.first_subsampling_dl)

        search_tree = KDTree(sub_points)

        data['point'] = sub_points
        data['feat'] = sub_feat
        data['label'] = sub_labels
        data['search_tree'] = search_tree

        if split in ["test", "testing", "validation", "valid"]:
            proj_inds = np.squeeze(
                search_tree.query(points, return_distance=False))
            proj_inds = proj_inds.astype(np.int32)
            data['proj_inds'] = proj_inds

        return data

    def transform(self, data, attr, is_test=False):
        # Read points
        points = data['point']
        sem_labels = data['label']
        feat = data['feat']
        search_tree = data['search_tree']

        dim_points = points.shape[1]
        if feat is None:
            dim_features = dim_points
        else:
            dim_features = feat.shape[1] + dim_points

        # Initiate merged points
        merged_points = np.zeros((0, dim_points), dtype=np.float32)
        merged_labels = np.zeros((0,), dtype=np.int32)
        merged_coords = np.zeros((0, dim_features), dtype=np.float32)

        # Get center of the first frame in world coordinates
        p_origin = np.zeros((1, 4))
        p_origin[0, 3] = 1
        p0 = p_origin[:, :3]
        p0 = np.squeeze(p0)
        o_pts = None
        o_labels = None

        num_merged = 0

        result_data = {
            'p_list': [],
            'f_list': [],
            'l_list': [],
            'p0_list': [],
            's_list': [],
            'R_list': [],
            'r_inds_list': [],
            'r_mask_list': [],
            'val_labels_list': [],
            'cfg': self.cfg
        }

        curr_num_points = 0
        max_num_points = min(self.cfg.batch_limit, self.cfg.max_in_points)
        min_in_points = self.cfg.get('min_in_points', 3)
        min_in_points = min(min_in_points, self.cfg.max_in_points)

        while curr_num_points < min_in_points:

            new_points = points.copy()
            curr_new_points, mask_inds, p0 = self.trans_point_sampler(
                pc=new_points,
                feat=feat,
                label=sem_labels,
                search_tree=search_tree,
                num_points=min_in_points,
                radius=self.cfg.in_radius)

            curr_sem_labels = sem_labels[mask_inds]

            o_labels = sem_labels.astype(np.int32)
            # In case of validation, keep the original points in memory
            # if attr['split'] in ['test']:
            #     selected_points = curr_new_points.copy()
            #     o_pts = new_points
            #     o_labels = sem_labels.astype(np.int32)

            curr_new_points = curr_new_points - p0
            t_normalize = self.cfg.get('t_normalize', {})
            curr_new_points, curr_feat = trans_normalize(
                curr_new_points, feat, t_normalize)

            if curr_feat is None:
                curr_new_coords = curr_new_points.copy()
            else:
                curr_new_coords = np.hstack(
                    (curr_new_points, curr_feat[mask_inds, :]))

            in_pts = curr_new_points
            in_fts = curr_new_coords
            in_lbls = curr_sem_labels

            n = in_pts.shape[0]

            # Randomly drop some points (augmentation process and safety for GPU memory consumption)
            residual_num_points = max_num_points - curr_num_points
            if n > residual_num_points:
                input_inds = np.random.choice(n,
                                              size=residual_num_points,
                                              replace=False)
                in_pts = in_pts[input_inds, :]
                in_fts = in_fts[input_inds, :]
                in_lbls = in_lbls[input_inds]
                mask_inds = mask_inds[input_inds]
                n = input_inds.shape[0]

            curr_num_points += n

            reproj_mask = mask_inds
            if attr['split'] in ['test']:
                proj_inds = data['proj_inds']
            else:
                proj_inds = np.zeros((0,))
            # Before augmenting, compute reprojection inds (only for validation and test)
            # if attr['split'] in ['test', 'validation']:
            #     proj_inds = np.zeros((0,))
            #     reproj_mask = rand_order
            #     dists = np.sum(np.square(
            #         (o_pts[reproj_mask] - p0).astype(np.float32)),
            #                    axis=1)
            #     delta = np.square(1 - dists / (np.max(dists) + 0.001))

            #     self.possibility[reproj_mask] += delta

            # else:
            #     proj_inds = np.zeros((0,))
            #     reproj_mask = np.zeros((0,))

            # Data augmentation
            in_pts, scale, R = self.augmentation_transform(in_pts,
                                                           is_test=is_test)

            # Color augmentation
            if np.random.rand() > self.cfg.augment_color:
                in_fts[:, 3:] *= 0

            result_data['p_list'] += [in_pts]
            result_data['f_list'] += [in_fts]
            result_data['l_list'] += [np.squeeze(in_lbls)]
            result_data['p0_list'] += [p0]
            result_data['s_list'] += [scale]
            result_data['R_list'] += [R]
            result_data['r_inds_list'] += [proj_inds]
            result_data['r_mask_list'] += [reproj_mask]
            result_data['val_labels_list'] += [o_labels]

        return result_data

    def inference_begin(self, data):
        self.test_smooth = 0.98
        attr = {'split': 'test'}
        self.inference_ori_data = data
        self.inference_data = self.preprocess(data, attr)
        self.inference_proj_inds = self.inference_data['proj_inds']
        num_points = self.inference_data['search_tree'].data.shape[0]

        self.possibility = np.random.rand(num_points) * 1e-3
        self.test_probs = np.zeros(shape=[num_points, self.cfg.num_classes],
                                   dtype=np.float16)
        self.pbar = tqdm(total=self.possibility.shape[0])
        self.pbar_update = 0
        from ..dataloaders import ConcatBatcher
        self.batcher = ConcatBatcher(self.device)

    def inference_preprocess(self):
        attr = {'split': 'test'}
        data = self.transform(self.inference_data, attr, is_test=True)
        inputs = {'data': data, 'attr': attr}
        inputs = self.batcher.collate_fn([inputs])
        self.inference_input = inputs

        return inputs

    def update_probs(self, inputs, results, test_probs, test_labels):
        self.test_smooth = 0.95
        stk_probs = torch.nn.functional.softmax(results, dim=-1)
        stk_probs = stk_probs.cpu().data.numpy()

        batch = inputs['data']
        stk_labels = batch.labels.cpu().data.numpy()

        # Get probs and labels
        lengths = batch.lengths[0].cpu().numpy()

        f_inds = batch.frame_inds.cpu().numpy()
        r_inds_list = batch.reproj_inds
        r_mask_list = batch.reproj_masks
        labels_list = batch.val_labels

        i0 = 0
        for b_i, length in enumerate(lengths):
            # Get prediction
            probs = stk_probs[i0:i0 + length]
            labels = np.argmax(probs, 1)

            proj_inds = r_inds_list[b_i]
            proj_mask = r_mask_list[b_i]
            test_probs[proj_mask] = self.test_smooth * test_probs[proj_mask] + (
                1 - self.test_smooth) * probs
            test_labels[proj_mask] = labels
            i0 += length

        return test_probs, test_labels

    def inference_end(self, inputs, results):
        m_softmax = torch.nn.Softmax(dim=-1)
        stk_probs = m_softmax(results)
        stk_probs = results.cpu().data.numpy()

        batch = inputs['data']

        # Get probs and labels
        lengths = batch.lengths[0].cpu().numpy()

        f_inds = batch.frame_inds.cpu().numpy()
        r_inds_list = batch.reproj_inds
        r_mask_list = batch.reproj_masks
        labels_list = batch.val_labels

        i0 = 0
        for b_i, length in enumerate(lengths):
            # Get prediction
            probs = stk_probs[i0:i0 + length]
            proj_inds = r_inds_list[b_i]
            proj_mask = r_mask_list[b_i]
            self.test_probs[proj_mask] = self.test_smooth * self.test_probs[
                proj_mask] + (1 - self.test_smooth) * probs
            i0 += length

        self.pbar.update(self.possibility[self.possibility > 0.5].shape[0] -
                         self.pbar_update)
        self.pbar_update = self.possibility[self.possibility > 0.5].shape[0]
        if np.min(self.possibility) > 0.5:
            self.pbar.close()
            pred_labels = np.argmax(self.test_probs, 1)

            pred_labels = pred_labels[self.inference_proj_inds]
            test_probs = self.test_probs[self.inference_proj_inds]
            inference_result = {
                'predict_labels': pred_labels,
                'predict_scores': test_probs
            }
            data = self.inference_ori_data
            acc = (pred_labels == data['label'] - 1).mean()

            self.inference_result = inference_result
            return True
        else:
            return False

    def big_neighborhood_filter(self, neighbors, layer):
        """Filter neighborhoods with max number of neighbors.

        Limit is set to keep XX% of the neighborhoods untouched. Limit is
        computed at initialization
        """
        # crop neighbors matrix
        if len(self.neighborhood_limits) > 0:
            return neighbors[:, :self.neighborhood_limits[layer]]
        else:
            return neighbors

    def augmentation_transform(self,
                               points,
                               normals=None,
                               verbose=False,
                               is_test=False):
        """Implementation of an augmentation transform for point clouds."""
        ##########
        # Rotation
        ##########

        # Initialize rotation matrix
        R = np.eye(points.shape[1])

        if points.shape[1] == 3:
            if self.cfg.augment_rotation == 'vertical':

                # Create random rotations
                theta = np.random.rand() * 2 * np.pi
                c, s = np.cos(theta), np.sin(theta)
                R = np.array([[c, -s, 0], [s, c, 0], [0, 0, 1]],
                             dtype=np.float32)

            elif self.cfg.augment_rotation == 'all':

                # Choose two random angles for the first vector in polar coordinates
                theta = np.random.rand() * 2 * np.pi
                phi = (np.random.rand() - 0.5) * np.pi

                # Create the first vector in carthesian coordinates
                u = np.array([
                    np.cos(theta) * np.cos(phi),
                    np.sin(theta) * np.cos(phi),
                    np.sin(phi)
                ])

                # Choose a random rotation angle
                alpha = np.random.rand() * 2 * np.pi

                # Create the rotation matrix with this vector and angle
                R = create_3D_rotations(np.reshape(u, (1, -1)),
                                        np.reshape(alpha, (1, -1)))[0]

        R = R.astype(np.float32)

        #######
        # Scale
        #######

        # Choose random scales for each example
        min_s = self.cfg.augment_scale_min
        max_s = self.cfg.augment_scale_max
        if self.cfg.augment_scale_anisotropic:
            scale = np.random.rand(points.shape[1]) * (max_s - min_s) + min_s
        else:
            scale = np.random.rand() * (max_s - min_s) - min_s

        # Add random symmetries to the scale factor
        symmetries = np.array(self.cfg.augment_symmetries).astype(np.int32)
        symmetries *= np.random.randint(2, size=points.shape[1])
        scale = (scale * (1 - symmetries * 2)).astype(np.float32)

        #######
        # Noise
        #######

        noise = (np.random.randn(points.shape[0], points.shape[1]) *
                 self.cfg.augment_noise).astype(np.float32)

        ##################
        # Apply transforms
        ##################

        # Do not use np.dot because it is multi-threaded
        #augmented_points = np.dot(points, R) * scale + noise
        augmented_points = np.sum(np.expand_dims(points, 2) * R,
                                  axis=1) * scale + noise

        if is_test:
            return points, scale, R

        if normals is None:
            return augmented_points, scale, R
        else:
            # Anisotropic scale of the normals thanks to cross product formula
            normal_scale = scale[[1, 2, 0]] * scale[[2, 0, 1]]
            augmented_normals = np.dot(normals, R) * normal_scale
            # Renormalise
            augmented_normals *= 1 / (
                np.linalg.norm(augmented_normals, axis=1, keepdims=True) + 1e-6)

            if verbose:
                test_p = [np.vstack([points, augmented_points])]
                test_n = [np.vstack([normals, augmented_normals])]
                test_l = [
                    np.hstack(
                        [points[:, 2] * 0, augmented_points[:, 2] * 0 + 1])
                ]
                show_ModelNet_examples(test_p, test_n, test_l)

            return augmented_points, augmented_normals, scale, R


#
#
#      0=================================0
#      |    Kernel Point Convolutions    |
#      0=================================0
#
#
# ----------------------------------------------------------------------------------------------------------------------
#
#      Define network blocks
#
# ----------------------------------------------------------------------------------------------------------------------
#
#      Hugues THOMAS - 06/03/2020
#

# ----------------------------------------------------------------------------------------------------------------------
#
#           Simple functions
#       \**********************/
#


def gather(x, idx, method=2):
    """Implementation of a custom gather operation for faster backwards.
<<<<<<< HEAD

    Args:
        x: Input with shape [N, D_1, ... D_d]
        idx: Indexing with shape [n_1, ..., n_m]
        method: Choice of the method

=======

    Args:
        x: Input with shape [N, D_1, ... D_d]
        idx: Indexing with shape [n_1, ..., n_m]
        method: Choice of the method

>>>>>>> 43343cc9
    Returns:
        x[idx] with shape [n_1, ..., n_m, D_1, ... D_d]
    """
    if method == 0:
        return x[idx]
    elif method == 1:
        x = x.unsqueeze(1)
        x = x.expand((-1, idx.shape[-1], -1))
        idx = idx.unsqueeze(2)
        idx = idx.expand((-1, -1, x.shape[-1]))
        return x.gather(0, idx)
    elif method == 2:
        for i, ni in enumerate(idx.size()[1:]):
            x = x.unsqueeze(i + 1)
            new_s = list(x.size())
            new_s[i + 1] = ni
            x = x.expand(new_s)
        n = len(idx.size())
        for i, di in enumerate(x.size()[n:]):
            idx = idx.unsqueeze(i + n)
            new_s = list(idx.size())
            new_s[i + n] = di
            idx = idx.expand(new_s)
        return x.gather(0, idx)
    else:
        raise ValueError('Unkown method')


def radius_gaussian(sq_r, sig, eps=1e-9):
    """Compute a radius gaussian (gaussian of distance)

    Args:
        sq_r: input radiuses [dn, ..., d1, d0]
        sig: extents of gaussians [d1, d0] or [d0] or float

    Returns:
        gaussian of sq_r [dn, ..., d1, d0]
    """
    return torch.exp(-sq_r / (2 * sig**2 + eps))


def closest_pool(x, inds):
    """Pools features from the closest neighbors.
<<<<<<< HEAD

    WARNING: this function assumes the neighbors are ordered.

=======

    WARNING: this function assumes the neighbors are ordered.

>>>>>>> 43343cc9
    Args:
        x: [n1, d] features matrix
        inds: [n2, max_num] Only the first column is used for pooling

    Returns:
        [n2, d] pooled features matrix
    """
    # Add a last row with minimum features for shadow pools
    x = torch.cat((x, torch.zeros_like(x[:1, :])), 0)

    # Get features for each pooling location [n2, d]
    return gather(x, inds[:, 0])


def max_pool(x, inds):
    """Pools features with the maximum values.
<<<<<<< HEAD

    Args:
        x: [n1, d] features matrix
        inds: [n2, max_num] pooling indices

=======

    Args:
        x: [n1, d] features matrix
        inds: [n2, max_num] pooling indices

>>>>>>> 43343cc9
    Returns:
        [n2, d] pooled features matrix
    """
    # Add a last row with minimum features for shadow pools
    x = torch.cat((x, torch.zeros_like(x[:1, :])), 0)

    # Get all features for each pooling location [n2, max_num, d]
    pool_features = gather(x, inds)

    # Pool the maximum [n2, d]
    max_features, _ = torch.max(pool_features, 1)
    return max_features


def global_average(x, batch_lengths):
    """Block performing a global average over batch pooling.
<<<<<<< HEAD

    Args:
        x: [N, D] input features
        batch_lengths: [B] list of batch lengths

=======

    Args:
        x: [N, D] input features
        batch_lengths: [B] list of batch lengths

>>>>>>> 43343cc9
    Returns:
        [B, D] averaged features
    """
    # Loop over the clouds of the batch
    averaged_features = []
    i0 = 0
    for b_i, length in enumerate(batch_lengths):

        # Average features for each batch cloud
        averaged_features.append(torch.mean(x[i0:i0 + length], dim=0))

        # Increment for next cloud
        i0 += length

    # Average features in each batch
    return torch.stack(averaged_features)


# ----------------------------------------------------------------------------------------------------------------------
#
#           KPConv class
#       \******************/
#


class KPConv(nn.Module):

    def __init__(self,
                 kernel_size,
                 p_dim,
                 in_channels,
                 out_channels,
                 KP_extent,
                 radius,
                 fixed_kernel_points='center',
                 KP_influence='linear',
                 aggregation_mode='sum',
                 deformable=False,
                 modulated=False):
        """Initialize parameters for KPConvDeformable.

        Args:
            kernel_size: Number of kernel points.
            p_dim: dimension of the point space.
            in_channels: dimension of input features.
            out_channels: dimension of output features.
            KP_extent: influence radius of each kernel point.
            radius: radius used for kernel point init. Even for deformable, use the config.conv_radius
            fixed_kernel_points: fix position of certain kernel points ('none', 'center' or 'verticals').
            KP_influence: influence function of the kernel points ('constant', 'linear', 'gaussian').
            aggregation_mode: choose to sum influences, or only keep the closest ('closest', 'sum').
            deformable: choose deformable or not
            modulated: choose if kernel weights are modulated in addition to deformed
        """
        super(KPConv, self).__init__()

        # Save parameters
        self.K = kernel_size
        self.p_dim = p_dim
        self.in_channels = in_channels
        self.out_channels = out_channels
        self.radius = radius
        self.KP_extent = KP_extent
        self.fixed_kernel_points = fixed_kernel_points
        self.KP_influence = KP_influence
        self.aggregation_mode = aggregation_mode
        self.deformable = deformable
        self.modulated = modulated

        # Running variable containing deformed KP distance to input points. (used in regularization loss)
        self.min_d2 = None
        self.deformed_KP = None
        self.offset_features = None

        # Initialize weights
        self.weights = Parameter(torch.zeros(
            (self.K, in_channels, out_channels), dtype=torch.float32),
                                 requires_grad=True)

        # Initiate weights for offsets
        if deformable:
            if modulated:
                self.offset_dim = (self.p_dim + 1) * self.K
            else:
                self.offset_dim = self.p_dim * self.K
            self.offset_conv = KPConv(self.K,
                                      self.p_dim,
                                      self.in_channels,
                                      self.offset_dim,
                                      KP_extent,
                                      radius,
                                      fixed_kernel_points=fixed_kernel_points,
                                      KP_influence=KP_influence,
                                      aggregation_mode=aggregation_mode)
            self.offset_bias = Parameter(torch.zeros(self.offset_dim,
                                                     dtype=torch.float32),
                                         requires_grad=True)

        else:
            self.offset_dim = None
            self.offset_conv = None
            self.offset_bias = None

        # Reset parameters
        self.reset_parameters()

        # Initialize kernel points
        # self.kernel_points = self.init_KP()

        if deformable:
            self.kernel_points = self.offset_conv.kernel_points
        else:
            self.kernel_points = self.init_KP()

        return

    def reset_parameters(self):
        kaiming_uniform_(self.weights, a=math.sqrt(5))
        if self.deformable:
            nn.init.zeros_(self.offset_bias)
        return

    def init_KP(self):
        """Initialize the kernel point positions in a sphere

        Returns:
            the tensor of kernel points
        """
        # Create one kernel disposition (as numpy array). Choose the KP distance to center thanks to the KP extent
        K_points_numpy = load_kernels(self.radius,
                                      self.K,
                                      dimension=self.p_dim,
                                      fixed=self.fixed_kernel_points)

        return Parameter(torch.tensor(K_points_numpy, dtype=torch.float32),
                         requires_grad=False)

    def forward(self, q_pts, s_pts, neighb_inds, x):

        ###################
        # Offset generation
        ###################

        if self.deformable:

            # Get offsets with a KPConv that only takes part of the features
            self.offset_features = self.offset_conv(q_pts, s_pts, neighb_inds,
                                                    x) + self.offset_bias

            if self.modulated:

                # Get offset (in normalized scale) from features
                unscaled_offsets = self.offset_features[:, :self.p_dim * self.K]
                unscaled_offsets = unscaled_offsets.view(-1, self.K, self.p_dim)

                # Get modulations
                modulations = 2 * torch.sigmoid(
                    self.offset_features[:, self.p_dim * self.K:])

            else:

                # Get offset (in normalized scale) from features
                unscaled_offsets = self.offset_features.view(
                    -1, self.K, self.p_dim)

                # No modulations
                modulations = None

            # Rescale offset for this layer
            offsets = unscaled_offsets * self.KP_extent

        else:
            offsets = None
            modulations = None

        ######################
        # Deformed convolution
        ######################

        # Add a fake point in the last row for shadow neighbors
        s_pts = torch.cat((s_pts, torch.zeros_like(s_pts[:1, :]) + 1e6), 0)

        # Get neighbor points [n_points, n_neighbors, dim]
        neighbors = s_pts[neighb_inds, :]

        # Center every neighborhood
        neighbors = neighbors - q_pts.unsqueeze(1)

        # Apply offsets to kernel points [n_points, n_kpoints, dim]
        if self.deformable:
            self.deformed_KP = offsets + self.kernel_points
            deformed_K_points = self.deformed_KP.unsqueeze(1)
        else:
            deformed_K_points = self.kernel_points

        # Get all difference matrices [n_points, n_neighbors, n_kpoints, dim]
        neighbors.unsqueeze_(2)
        differences = neighbors - deformed_K_points

        # Get the square distances [n_points, n_neighbors, n_kpoints]
        sq_distances = torch.sum(differences**2, dim=3)

        # Optimization by ignoring points outside a deformed KP range
        if self.deformable:

            # Save distances for loss
            self.min_d2, _ = torch.min(sq_distances, dim=1)

            # Boolean of the neighbors in range of a kernel point [n_points, n_neighbors]
            in_range = torch.any(sq_distances < self.KP_extent**2,
                                 dim=2).type(torch.int32)

            # New value of max neighbors
            new_max_neighb = torch.max(torch.sum(in_range, dim=1))

            # For each row of neighbors, indices of the ones that are in range [n_points, new_max_neighb]
            neighb_row_bool, neighb_row_inds = torch.topk(in_range,
                                                          new_max_neighb.item(),
                                                          dim=1)

            # Gather new neighbor indices [n_points, new_max_neighb]
            new_neighb_inds = neighb_inds.gather(1,
                                                 neighb_row_inds,
                                                 sparse_grad=False)

            # Gather new distances to KP [n_points, new_max_neighb, n_kpoints]
            neighb_row_inds.unsqueeze_(2)
            neighb_row_inds = neighb_row_inds.expand(-1, -1, self.K)
            sq_distances = sq_distances.gather(1,
                                               neighb_row_inds,
                                               sparse_grad=False)

            # New shadow neighbors have to point to the last shadow point
            new_neighb_inds *= neighb_row_bool
            new_neighb_inds -= (neighb_row_bool.type(torch.int64) -
                                1) * int(s_pts.shape[0] - 1)
        else:
            new_neighb_inds = neighb_inds

        # Get Kernel point influences [n_points, n_kpoints, n_neighbors]
        if self.KP_influence == 'constant':
            # Every point get an influence of 1.
            all_weights = torch.ones_like(sq_distances)
            all_weights = torch.transpose(all_weights, 1, 2)

        elif self.KP_influence == 'linear':
            # Influence decrease linearly with the distance, and get to zero when d = KP_extent.
            all_weights = torch.clamp(1 -
                                      torch.sqrt(sq_distances) / self.KP_extent,
                                      min=0.0)
            all_weights = torch.transpose(all_weights, 1, 2)

        elif self.KP_influence == 'gaussian':
            # Influence in gaussian of the distance.
            sigma = self.KP_extent * 0.3
            all_weights = radius_gaussian(sq_distances, sigma)
            all_weights = torch.transpose(all_weights, 1, 2)
        else:
            raise ValueError(
                'Unknown influence function type (config.KP_influence)')

        # In case of closest mode, only the closest KP can influence each point
        if self.aggregation_mode == 'closest':
            neighbors_1nn = torch.argmin(sq_distances, dim=2)
            all_weights *= torch.transpose(
                nn.functional.one_hot(neighbors_1nn, self.K), 1, 2)

        elif self.aggregation_mode != 'sum':
            raise ValueError(
                "Unknown convolution mode. Should be 'closest' or 'sum'")

        # Add a zero feature for shadow neighbors
        x = torch.cat((x, torch.zeros_like(x[:1, :])), 0)

        # Get the features of each neighborhood [n_points, n_neighbors, in_fdim]
        neighb_x = gather(x, new_neighb_inds)

        # Apply distance weights [n_points, n_kpoints, in_fdim]

        weighted_features = torch.matmul(all_weights, neighb_x)

        # Apply modulations
        if self.deformable and self.modulated:
            weighted_features *= modulations.unsqueeze(2)

        # Apply network weights [n_kpoints, n_points, out_fdim]
        weighted_features = weighted_features.permute((1, 0, 2))

        kernel_outputs = torch.matmul(weighted_features, self.weights)

        # Convolution sum [n_points, out_fdim]
        return torch.sum(kernel_outputs, dim=0)

    def __repr__(self):
        return 'KPConv(radius: {:.2f}, in_feat: {:d}, out_feat: {:d})'.format(
            self.radius, self.in_channels, self.out_channels)


# ----------------------------------------------------------------------------------------------------------------------
#
#           Complex blocks
#       \********************/
#


def block_decider(block_name, radius, in_dim, out_dim, layer_ind, config):

    if block_name == 'unary':
        return UnaryBlock(in_dim,
                          out_dim,
                          config.use_batch_norm,
                          config.batch_norm_momentum,
                          l_relu=config.get('l_relu', 0.1))

    elif block_name in [
            'simple', 'simple_deformable', 'simple_invariant',
            'simple_equivariant', 'simple_strided', 'simple_deformable_strided',
            'simple_invariant_strided', 'simple_equivariant_strided'
    ]:
        return SimpleBlock(block_name, in_dim, out_dim, radius, layer_ind,
                           config)

    elif block_name in [
            'resnetb', 'resnetb_invariant', 'resnetb_equivariant',
            'resnetb_deformable', 'resnetb_strided',
            'resnetb_deformable_strided', 'resnetb_equivariant_strided',
            'resnetb_invariant_strided'
    ]:
        return ResnetBottleneckBlock(block_name, in_dim, out_dim, radius,
                                     layer_ind, config)

    elif block_name == 'max_pool' or block_name == 'max_pool_wide':
        return MaxPoolBlock(layer_ind)

    elif block_name == 'global_average':
        return GlobalAverageBlock()

    elif block_name == 'nearest_upsample':
        return NearestUpsampleBlock(layer_ind)

    else:
        raise ValueError(
            'Unknown block name in the architecture definition : ' + block_name)


class BatchNormBlock(nn.Module):

    def __init__(self, in_dim, use_bn, bn_momentum):
        """Initialize a batch normalization block.

        If network does not use batch normalization, replace with biases.

        Args:
            in_dim: dimension input features
            use_bn: boolean indicating if we use Batch Norm
            bn_momentum: Batch norm momentum
        """
        super(BatchNormBlock, self).__init__()
        self.bn_momentum = 1 - bn_momentum
        self.use_bn = use_bn
        self.in_dim = in_dim
        if self.use_bn:
            self.batch_norm = nn.BatchNorm1d(in_dim, momentum=1 - bn_momentum)
        else:
            self.bias = Parameter(torch.zeros(in_dim, dtype=torch.float32),
                                  requires_grad=True)
        return

    def reset_parameters(self):
        nn.init.zeros_(self.bias)

    def forward(self, x):
        if self.use_bn:

            x = x.unsqueeze(2)
            x = x.transpose(0, 2)
            x = self.batch_norm(x)
            x = x.transpose(0, 2)
            return x.squeeze()
        else:
            return x + self.bias

    def __repr__(self):
        return 'BatchNormBlock(in_feat: {:d}, momentum: {:.3f}, only_bias: {:s})'.format(
            self.in_dim, self.bn_momentum, str(not self.use_bn))


class UnaryBlock(nn.Module):

    def __init__(self,
                 in_dim,
                 out_dim,
                 use_bn,
                 bn_momentum,
                 no_relu=False,
                 l_relu=0.1):
        """Initialize a standard unary block with its ReLU and BatchNorm.

        Args:
            in_dim: dimension input features
            out_dim: dimension input features
            use_bn: boolean indicating if we use Batch Norm
            bn_momentum: Batch norm momentum
            no_relu: Do not use leaky ReLU
            l_relu: Leaky ReLU factor
        """
        super(UnaryBlock, self).__init__()
        self.bn_momentum = bn_momentum
        self.use_bn = use_bn
        self.no_relu = no_relu
        self.in_dim = in_dim
        self.out_dim = out_dim
        self.mlp = nn.Linear(in_dim, out_dim, bias=False)
        self.batch_norm = BatchNormBlock(out_dim, self.use_bn, self.bn_momentum)
        if not no_relu:
            self.leaky_relu = nn.LeakyReLU(l_relu)
        return

    def forward(self, x, batch=None):
        x = self.mlp(x)
        x = self.batch_norm(x)
        if not self.no_relu:
            x = self.leaky_relu(x)
        return x

    def __repr__(self):
        return 'UnaryBlock(in_feat: {:d}, out_feat: {:d}, BN: {:s}, ReLU: {:s})'.format(
            self.in_dim, self.out_dim, str(self.use_bn), str(not self.no_relu))


class SimpleBlock(nn.Module):

    def __init__(self, block_name, in_dim, out_dim, radius, layer_ind, config):
        """Initialize a simple convolution block with its ReLU and BatchNorm.

        Args:
            block_name: Block name
            in_dim: dimension input features
            out_dim: dimension input features
            radius: current radius of convolution
            layer_ind: Index for layer
            config: parameters
        """
        super(SimpleBlock, self).__init__()

        # get KP_extent from current radius
        current_extent = radius * config.KP_extent / config.conv_radius

        # Get other parameters
        self.bn_momentum = config.batch_norm_momentum
        self.use_bn = config.use_batch_norm
        self.layer_ind = layer_ind
        self.block_name = block_name
        self.in_dim = in_dim
        self.out_dim = out_dim

        # Define the KPConv class
        self.KPConv = KPConv(config.num_kernel_points,
                             config.in_points_dim,
                             in_dim,
                             out_dim // 2,
                             current_extent,
                             radius,
                             fixed_kernel_points=config.fixed_kernel_points,
                             KP_influence=config.KP_influence,
                             aggregation_mode=config.aggregation_mode,
                             deformable='deform' in block_name,
                             modulated=config.modulated)

        # Other operations
        self.batch_norm = BatchNormBlock(out_dim // 2, self.use_bn,
                                         self.bn_momentum)
        self.leaky_relu = nn.LeakyReLU(config.get('l_relu', 0.1))

        return

    def forward(self, x, batch):

        if 'strided' in self.block_name:
            q_pts = batch.points[self.layer_ind + 1]
            s_pts = batch.points[self.layer_ind]
            neighb_inds = batch.pools[self.layer_ind]

        else:
            q_pts = batch.points[self.layer_ind]
            s_pts = batch.points[self.layer_ind]
            neighb_inds = batch.neighbors[self.layer_ind]

        x = self.KPConv(q_pts, s_pts, neighb_inds, x)
        return self.leaky_relu(self.batch_norm(x))


class ResnetBottleneckBlock(nn.Module):

    def __init__(self, block_name, in_dim, out_dim, radius, layer_ind, config):
        """Initialize a resnet bottleneck block.

        Args:
            block_name: Block name
            in_dim: dimension input features
            out_dim: dimension input features
            radius: current radius of convolution
            layer_ind: Layer ind
            config: parameters
        """
        super(ResnetBottleneckBlock, self).__init__()

        # get KP_extent from current radius
        current_extent = radius * config.KP_extent / config.conv_radius

        # Get other parameters
        self.bn_momentum = config.batch_norm_momentum
        self.use_bn = config.use_batch_norm
        self.block_name = block_name
        self.layer_ind = layer_ind
        self.in_dim = in_dim
        self.out_dim = out_dim
        l_relu = config.get('l_relu', 0.1)

        # First downscaling mlp
        if in_dim != out_dim // 4:
            self.unary1 = UnaryBlock(in_dim,
                                     out_dim // 4,
                                     self.use_bn,
                                     self.bn_momentum,
                                     l_relu=l_relu)
        else:
            self.unary1 = nn.Identity()

        # KPConv block
        self.KPConv = KPConv(config.num_kernel_points,
                             config.in_points_dim,
                             out_dim // 4,
                             out_dim // 4,
                             current_extent,
                             radius,
                             fixed_kernel_points=config.fixed_kernel_points,
                             KP_influence=config.KP_influence,
                             aggregation_mode=config.aggregation_mode,
                             deformable='deform' in block_name,
                             modulated=config.modulated)
        self.batch_norm_conv = BatchNormBlock(out_dim // 4, self.use_bn,
                                              self.bn_momentum)

        # Second upscaling mlp
        self.unary2 = UnaryBlock(out_dim // 4,
                                 out_dim,
                                 self.use_bn,
                                 self.bn_momentum,
                                 no_relu=True,
                                 l_relu=l_relu)

        # Shortcut optional mpl
        if in_dim != out_dim:
            self.unary_shortcut = UnaryBlock(in_dim,
                                             out_dim,
                                             self.use_bn,
                                             self.bn_momentum,
                                             no_relu=True,
                                             l_relu=l_relu)
        else:
            self.unary_shortcut = nn.Identity()

        # Other operations
        self.leaky_relu = nn.LeakyReLU(l_relu)

        return

    def forward(self, features, batch):

        if 'strided' in self.block_name:
            q_pts = batch.points[self.layer_ind + 1]
            s_pts = batch.points[self.layer_ind]
            neighb_inds = batch.pools[self.layer_ind]
        else:
            q_pts = batch.points[self.layer_ind]
            s_pts = batch.points[self.layer_ind]
            neighb_inds = batch.neighbors[self.layer_ind]

        # First downscaling mlp
        x = self.unary1(features)

        # Convolution
        x = self.KPConv(q_pts, s_pts, neighb_inds, x)
        x = self.leaky_relu(self.batch_norm_conv(x))

        # Second upscaling mlp
        x = self.unary2(x)

        # Shortcut
        if 'strided' in self.block_name:
            shortcut = max_pool(features, neighb_inds)
        else:
            shortcut = features
        shortcut = self.unary_shortcut(shortcut)

        return self.leaky_relu(x + shortcut)


class GlobalAverageBlock(nn.Module):

    def __init__(self):
        """Initialize a global average block with its ReLU and BatchNorm."""
        super(GlobalAverageBlock, self).__init__()
        return

    def forward(self, x, batch):
        return global_average(x, batch.lengths[-1])


class NearestUpsampleBlock(nn.Module):

    def __init__(self, layer_ind):
        """Initialize a nearest upsampling block with its ReLU and BatchNorm."""
        super(NearestUpsampleBlock, self).__init__()
        self.layer_ind = layer_ind
        return

    def forward(self, x, batch):
        return closest_pool(x, batch.upsamples[self.layer_ind - 1])

    def __repr__(self):
        return 'NearestUpsampleBlock(layer: {:d} -> {:d})'.format(
            self.layer_ind, self.layer_ind - 1)


class MaxPoolBlock(nn.Module):

    def __init__(self, layer_ind):
        """Initialize a max pooling block with its ReLU and BatchNorm."""
        super(MaxPoolBlock, self).__init__()
        self.layer_ind = layer_ind
        return

    def forward(self, x, batch):
        return max_pool(x, batch.pools[self.layer_ind + 1])


#
#
#      0=================================0
#      |    Kernel Point Convolutions    |
#      0=================================0
#
#
# ----------------------------------------------------------------------------------------------------------------------
#
#      Functions handling the disposition of kernel points.
#
# ----------------------------------------------------------------------------------------------------------------------
#
#      Hugues THOMAS - 11/06/2018
#

# ------------------------------------------------------------------------------------------
#
#          Imports and global variables
#      \**********************************/
#

# Import numpy package and name it "np"
import time
import numpy as np
import matplotlib.pyplot as plt
from matplotlib import cm
from os import makedirs
from os.path import join, exists

# ------------------------------------------------------------------------------------------
#
#           Functions
#       \***************/
#
#


def spherical_Lloyd(radius,
                    num_cells,
                    dimension=3,
                    fixed='center',
                    approximation='monte-carlo',
                    approx_n=5000,
                    max_iter=500,
                    momentum=0.9,
                    verbose=0):
    """Creation of kernel point via Lloyd algorithm. We use an approximation of
    the algorithm, and compute the Voronoi cell centers with discretization  of
    space. The exact formula is not trivial with part of the sphere as sides.

    Args:
        radius: Radius of the kernels
        num_cells: Number of cell (kernel points) in the Voronoi diagram.
        dimension: dimension of the space
        fixed: fix position of certain kernel points ('none', 'center' or 'verticals')
        approximation: Approximation method for Lloyd's algorithm ('discretization', 'monte-carlo')
        approx_n: Number of point used for approximation.
        max_iter: Maximum nu;ber of iteration for the algorithm.
        momentum: Momentum of the low pass filter smoothing kernel point positions
        verbose: display option

    Returns:
        points [num_kernels, num_points, dimension]
    """
    #######################
    # Parameters definition
    #######################

    # Radius used for optimization (points are rescaled afterwards)
    radius0 = 1.0

    #######################
    # Kernel initialization
    #######################

    # Random kernel points (Uniform distribution in a sphere)
    kernel_points = np.zeros((0, dimension))
    while kernel_points.shape[0] < num_cells:
        new_points = np.random.rand(num_cells,
                                    dimension) * 2 * radius0 - radius0
        kernel_points = np.vstack((kernel_points, new_points))
        d2 = np.sum(np.power(kernel_points, 2), axis=1)
        kernel_points = kernel_points[np.logical_and(d2 < radius0**2,
                                                     (0.9 *
                                                      radius0)**2 < d2), :]
    kernel_points = kernel_points[:num_cells, :].reshape((num_cells, -1))

    # Optional fixing
    if fixed == 'center':
        kernel_points[0, :] *= 0
    if fixed == 'verticals':
        kernel_points[:3, :] *= 0
        kernel_points[1, -1] += 2 * radius0 / 3
        kernel_points[2, -1] -= 2 * radius0 / 3

    ##############################
    # Approximation initialization
    ##############################

    # Initialize figure
    if verbose > 1:
        fig = plt.figure()

    # Initialize discretization in this method is chosen
    if approximation == 'discretization':
        side_n = int(np.floor(approx_n**(1. / dimension)))
        dl = 2 * radius0 / side_n
        coords = np.arange(-radius0 + dl / 2, radius0, dl)
        if dimension == 2:
            x, y = np.meshgrid(coords, coords)
            X = np.vstack((np.ravel(x), np.ravel(y))).T
        elif dimension == 3:
            x, y, z = np.meshgrid(coords, coords, coords)
            X = np.vstack((np.ravel(x), np.ravel(y), np.ravel(z))).T
        elif dimension == 4:
            x, y, z, t = np.meshgrid(coords, coords, coords, coords)
            X = np.vstack(
                (np.ravel(x), np.ravel(y), np.ravel(z), np.ravel(t))).T
        else:
            raise ValueError('Unsupported dimension (max is 4)')
    elif approximation == 'monte-carlo':
        X = np.zeros((0, dimension))
    else:
        raise ValueError(
            'Wrong approximation method chosen: "{:s}"'.format(approximation))

    # Only points inside the sphere are used
    d2 = np.sum(np.power(X, 2), axis=1)
    X = X[d2 < radius0 * radius0, :]

    #####################
    # Kernel optimization
    #####################

    # Warning if at least one kernel point has no cell
    warning = False

    # moving vectors of kernel points saved to detect convergence
    max_moves = np.zeros((0,))

    for iter in range(max_iter):

        # In the case of monte-carlo, renew the sampled points
        if approximation == 'monte-carlo':
            X = np.random.rand(approx_n, dimension) * 2 * radius0 - radius0
            d2 = np.sum(np.power(X, 2), axis=1)
            X = X[d2 < radius0 * radius0, :]

        # Get the distances matrix [n_approx, K, dim]
        differences = np.expand_dims(X, 1) - kernel_points
        sq_distances = np.sum(np.square(differences), axis=2)

        # Compute cell centers
        cell_inds = np.argmin(sq_distances, axis=1)
        centers = []
        for c in range(num_cells):
            bool_c = (cell_inds == c)
            num_c = np.sum(bool_c.astype(np.int32))
            if num_c > 0:
                centers.append(np.sum(X[bool_c, :], axis=0) / num_c)
            else:
                warning = True
                centers.append(kernel_points[c])

        # Update kernel points with low pass filter to smooth mote carlo
        centers = np.vstack(centers)
        moves = (1 - momentum) * (centers - kernel_points)
        kernel_points += moves

        # Check moves for convergence
        max_moves = np.append(max_moves, np.max(np.linalg.norm(moves, axis=1)))

        # Optional fixing
        if fixed == 'center':
            kernel_points[0, :] *= 0
        if fixed == 'verticals':
            kernel_points[0, :] *= 0
            kernel_points[:3, :-1] *= 0

        if verbose:
            print('iter {:5d} / max move = {:f}'.format(
                iter, np.max(np.linalg.norm(moves, axis=1))))
            if warning:
                print('{:}WARNING: at least one point has no cell{:}'.format(
                    bcolors.WARNING, bcolors.ENDC))
        if verbose > 1:
            plt.clf()
            plt.scatter(X[:, 0],
                        X[:, 1],
                        c=cell_inds,
                        s=20.0,
                        marker='.',
                        cmap=plt.get_cmap('tab20'))
            #plt.scatter(kernel_points[:, 0], kernel_points[:, 1], c=np.arange(num_cells), s=100.0,
            #            marker='+', cmap=plt.get_cmap('tab20'))
            plt.plot(kernel_points[:, 0], kernel_points[:, 1], 'k+')
            circle = plt.Circle((0, 0), radius0, color='r', fill=False)
            fig.axes[0].add_artist(circle)
            fig.axes[0].set_xlim((-radius0 * 1.1, radius0 * 1.1))
            fig.axes[0].set_ylim((-radius0 * 1.1, radius0 * 1.1))
            fig.axes[0].set_aspect('equal')
            plt.draw()
            plt.pause(0.001)
            plt.show(block=False)

    ###################
    # User verification
    ###################

    # Show the convergence to ask user if this kernel is correct
    if verbose:
        if dimension == 2:
            fig, (ax1, ax2) = plt.subplots(1, 2, figsize=[10.4, 4.8])
            ax1.plot(max_moves)
            ax2.scatter(X[:, 0],
                        X[:, 1],
                        c=cell_inds,
                        s=20.0,
                        marker='.',
                        cmap=plt.get_cmap('tab20'))
            # plt.scatter(kernel_points[:, 0], kernel_points[:, 1], c=np.arange(num_cells), s=100.0,
            #            marker='+', cmap=plt.get_cmap('tab20'))
            ax2.plot(kernel_points[:, 0], kernel_points[:, 1], 'k+')
            circle = plt.Circle((0, 0), radius0, color='r', fill=False)
            ax2.add_artist(circle)
            ax2.set_xlim((-radius0 * 1.1, radius0 * 1.1))
            ax2.set_ylim((-radius0 * 1.1, radius0 * 1.1))
            ax2.set_aspect('equal')
            plt.title('Check if kernel is correct.')
            plt.draw()
            plt.show()

        if dimension > 2:
            plt.figure()
            plt.plot(max_moves)
            plt.title('Check if kernel is correct.')
            plt.show()

    # Rescale kernels with real radius
    return kernel_points * radius


def kernel_point_optimization_debug(radius,
                                    num_points,
                                    num_kernels=1,
                                    dimension=3,
                                    fixed='center',
                                    ratio=0.66,
                                    verbose=0):
    """Creation of kernel point via optimization of potentials.

    Args:
        radius: Radius of the kernels
        num_points: points composing kernels
        num_kernels: number of wanted kernels
        dimension: dimension of the space
        fixed: fix position of certain kernel points ('none', 'center' or 'verticals')
        ratio: ratio of the radius where you want the kernels points to be placed
        verbose: display option

    Returns:
        points [num_kernels, num_points, dimension]
    """
    #######################
    # Parameters definition
    #######################

    # Radius used for optimization (points are rescaled afterwards)
    radius0 = 1
    diameter0 = 2

    # Factor multiplicating gradients for moving points (~learning rate)
    moving_factor = 1e-2
    continuous_moving_decay = 0.9995

    # Gradient threshold to stop optimization
    thresh = 1e-5

    # Gradient clipping value
    clip = 0.05 * radius0

    #######################
    # Kernel initialization
    #######################

    # Random kernel points
    kernel_points = np.random.rand(num_kernels * num_points - 1,
                                   dimension) * diameter0 - radius0
    while (kernel_points.shape[0] < num_kernels * num_points):
        new_points = np.random.rand(num_kernels * num_points - 1,
                                    dimension) * diameter0 - radius0
        kernel_points = np.vstack((kernel_points, new_points))
        d2 = np.sum(np.power(kernel_points, 2), axis=1)
        kernel_points = kernel_points[d2 < 0.5 * radius0 * radius0, :]
    kernel_points = kernel_points[:num_kernels * num_points, :].reshape(
        (num_kernels, num_points, -1))

    # Optional fixing
    if fixed == 'center':
        kernel_points[:, 0, :] *= 0
    if fixed == 'verticals':
        kernel_points[:, :3, :] *= 0
        kernel_points[:, 1, -1] += 2 * radius0 / 3
        kernel_points[:, 2, -1] -= 2 * radius0 / 3

    #####################
    # Kernel optimization
    #####################

    # Initialize figure
    if verbose > 1:
        fig = plt.figure()

    saved_gradient_norms = np.zeros((10000, num_kernels))
    old_gradient_norms = np.zeros((num_kernels, num_points))
    for iter in range(10000):

        # Compute gradients
        # *****************

        # Derivative of the sum of potentials of all points
        A = np.expand_dims(kernel_points, axis=2)
        B = np.expand_dims(kernel_points, axis=1)
        interd2 = np.sum(np.power(A - B, 2), axis=-1)
        inter_grads = (A - B) / (np.power(np.expand_dims(interd2, -1), 3 / 2) +
                                 1e-6)
        inter_grads = np.sum(inter_grads, axis=1)

        # Derivative of the radius potential
        circle_grads = 10 * kernel_points

        # All gradients
        gradients = inter_grads + circle_grads

        if fixed == 'verticals':
            gradients[:, 1:3, :-1] = 0

        # Stop condition
        # **************

        # Compute norm of gradients
        gradients_norms = np.sqrt(np.sum(np.power(gradients, 2), axis=-1))
        saved_gradient_norms[iter, :] = np.max(gradients_norms, axis=1)

        # Stop if all moving points are gradients fixed (low gradients diff)

        if fixed == 'center' and np.max(
                np.abs(old_gradient_norms[:, 1:] -
                       gradients_norms[:, 1:])) < thresh:
            break
        elif fixed == 'verticals' and np.max(
                np.abs(old_gradient_norms[:, 3:] -
                       gradients_norms[:, 3:])) < thresh:
            break
        elif np.max(np.abs(old_gradient_norms - gradients_norms)) < thresh:
            break
        old_gradient_norms = gradients_norms

        # Move points
        # ***********

        # Clip gradient to get moving dists
        moving_dists = np.minimum(moving_factor * gradients_norms, clip)

        # Fix central point
        if fixed == 'center':
            moving_dists[:, 0] = 0
        if fixed == 'verticals':
            moving_dists[:, 0] = 0

        # Move points
        kernel_points -= np.expand_dims(moving_dists,
                                        -1) * gradients / np.expand_dims(
                                            gradients_norms + 1e-6, -1)

        if verbose:
            print('iter {:5d} / max grad = {:f}'.format(
                iter, np.max(gradients_norms[:, 3:])))
        if verbose > 1:
            plt.clf()
            plt.plot(kernel_points[0, :, 0], kernel_points[0, :, 1], '.')
            circle = plt.Circle((0, 0), radius, color='r', fill=False)
            fig.axes[0].add_artist(circle)
            fig.axes[0].set_xlim((-radius * 1.1, radius * 1.1))
            fig.axes[0].set_ylim((-radius * 1.1, radius * 1.1))
            fig.axes[0].set_aspect('equal')
            plt.draw()
            plt.pause(0.001)
            plt.show(block=False)
            print(moving_factor)

        # moving factor decay
        moving_factor *= continuous_moving_decay

    # Rescale radius to fit the wanted ratio of radius
    r = np.sqrt(np.sum(np.power(kernel_points, 2), axis=-1))
    kernel_points *= ratio / np.mean(r[:, 1:])

    # Rescale kernels with real radius
    return kernel_points * radius, saved_gradient_norms


def load_kernels(radius, num_kpoints, dimension, fixed, lloyd=False):

    # Kernel directory
    kernel_dir = 'kernels/dispositions'
    if not exists(kernel_dir):
        makedirs(kernel_dir)

    # To many points switch to Lloyds
    if num_kpoints > 30:
        lloyd = True

    # Kernel_file
    kernel_file = join(
        kernel_dir, 'k_{:03d}_{:s}_{:d}D.npy'.format(num_kpoints, fixed,
                                                     dimension))

    # Check if already done
    if not exists(kernel_file):
        if lloyd:
            # Create kernels
            kernel_points = spherical_Lloyd(1.0,
                                            num_kpoints,
                                            dimension=dimension,
                                            fixed=fixed,
                                            verbose=0)

        else:
            # Create kernels
            kernel_points, grad_norms = kernel_point_optimization_debug(
                1.0,
                num_kpoints,
                num_kernels=100,
                dimension=dimension,
                fixed=fixed,
                verbose=0)

            # Find best candidate
            best_k = np.argmin(grad_norms[-1, :])

            # Save points
            kernel_points = kernel_points[best_k, :, :]

        np.save(kernel_file, kernel_points)

    else:
        kernel_points = np.load(kernel_file)

    # Random roations for the kernel
    # N.B. 4D random rotations not supported yet
    R = np.eye(dimension)
    theta = np.random.rand() * 2 * np.pi
    if dimension == 2:
        if fixed != 'vertical':
            c, s = np.cos(theta), np.sin(theta)
            R = np.array([[c, -s], [s, c]], dtype=np.float32)

    elif dimension == 3:
        if fixed != 'vertical':
            c, s = np.cos(theta), np.sin(theta)
            R = np.array([[c, -s, 0], [s, c, 0], [0, 0, 1]], dtype=np.float32)

        else:
            phi = (np.random.rand() - 0.5) * np.pi

            # Create the first vector in carthesian coordinates
            u = np.array([
                np.cos(theta) * np.cos(phi),
                np.sin(theta) * np.cos(phi),
                np.sin(phi)
            ])

            # Choose a random rotation angle
            alpha = np.random.rand() * 2 * np.pi

            # Create the rotation matrix with this vector and angle
            R = create_3D_rotations(np.reshape(u, (1, -1)),
                                    np.reshape(alpha, (1, -1)))[0]

            R = R.astype(np.float32)

    # Add a small noise
    kernel_points = kernel_points + np.random.normal(scale=0.01,
                                                     size=kernel_points.shape)

    # Scale kernels
    kernel_points = radius * kernel_points

    # Rotate kernels
    kernel_points = np.matmul(kernel_points, R)

    return kernel_points.astype(np.float32)


def batch_neighbors(queries, supports, q_batches, s_batches, radius):
    """Computes neighbors for a batch of queries and supports.

    Args:
        queries: (N1, 3) the query points
        supports: (N2, 3) the support points
        q_batches: (B) the list of lengths of batch elements in queries
        s_batches: (B)the list of lengths of batch elements in supports
        radius: float32

    Returns:
        neighbors indices

    """
    q_splits = torch.zeros((len(q_batches) + 1,), dtype=torch.int64)
    s_splits = torch.zeros((len(s_batches) + 1,), dtype=torch.int64)
    q_splits[1:] = torch.cumsum(torch.LongTensor(q_batches), dim=0)
    s_splits[1:] = torch.cumsum(torch.LongTensor(s_batches), dim=0)

    nns = FixedRadiusSearch()
    result = nns(torch.from_numpy(supports), torch.from_numpy(queries), radius,
                 s_splits, q_splits)
<<<<<<< HEAD

    idx = result.neighbors_index.reshape(-1, 1)
    splits = result.neighbors_row_splits

    max_nbrs = torch.max(splits[1:] - splits[:-1]).item()

    dense_idx = ragged_to_dense(
        idx, splits, max_nbrs,
        torch.Tensor([supports.shape[0]]).to(torch.int32)).squeeze(2)

=======

    idx = result.neighbors_index.reshape(-1, 1)
    splits = result.neighbors_row_splits

    max_nbrs = torch.max(splits[1:] - splits[:-1]).item()

    dense_idx = ragged_to_dense(
        idx, splits, max_nbrs,
        torch.Tensor([supports.shape[0]]).to(torch.int32)).squeeze(2)

>>>>>>> 43343cc9
    return dense_idx.numpy()


def batch_grid_subsampling(points,
                           batches_len,
                           features=None,
                           labels=None,
                           sampleDl=0.1,
                           max_p=0,
                           verbose=0,
                           random_grid_orient=True):
    """CPP wrapper for a grid subsampling (method = barycenter for points and features)
<<<<<<< HEAD

    Args:
        points: (N, 3) matrix of input points
        features: optional (N, d) matrix of features (floating number)
        labels: optional (N,) matrix of integer labels
        sampleDl: parameter defining the size of grid voxels
        verbose: 1 to display

=======

    Args:
        points: (N, 3) matrix of input points
        features: optional (N, d) matrix of features (floating number)
        labels: optional (N,) matrix of integer labels
        sampleDl: parameter defining the size of grid voxels
        verbose: 1 to display

>>>>>>> 43343cc9
    Returns:
        subsampled points, with features and/or labels depending of the input
    """
    R = None
    B = len(batches_len)
    if random_grid_orient:

        ########################################################
        # Create a random rotation matrix for each batch element
        ########################################################

        # Choose two random angles for the first vector in polar coordinates
        theta = np.random.rand(B) * 2 * np.pi
        phi = (np.random.rand(B) - 0.5) * np.pi

        # Create the first vector in carthesian coordinates
        u = np.vstack([
            np.cos(theta) * np.cos(phi),
            np.sin(theta) * np.cos(phi),
            np.sin(phi)
        ])

        # Choose a random rotation angle
        alpha = np.random.rand(B) * 2 * np.pi

        # Create the rotation matrix with this vector and angle
        R = create_3D_rotations(u.T, alpha).astype(np.float32)

        #################
        # Apply rotations
        #################

        i0 = 0
        points = points.copy()
        for bi, length in enumerate(batches_len):
            # Apply the rotation
            points[i0:i0 + length, :] = np.sum(
                np.expand_dims(points[i0:i0 + length, :], 2) * R[bi], axis=1)
            i0 += length

    #######################
    # Sunsample and realign
    #######################

    if (features is None) and (labels is None):
        s_points, s_len = subsample_batch(points,
                                          batches_len,
                                          sampleDl=sampleDl,
                                          max_p=max_p,
                                          verbose=verbose)
        if random_grid_orient:
            i0 = 0
            for bi, length in enumerate(s_len):
                s_points[i0:i0 + length, :] = np.sum(
                    np.expand_dims(s_points[i0:i0 + length, :], 2) * R[bi].T,
                    axis=1)
                i0 += length
        return s_points, s_len

    elif (labels is None):
        s_points, s_len, s_features = subsample_batch(points,
                                                      batches_len,
                                                      features=features,
                                                      sampleDl=sampleDl,
                                                      max_p=max_p,
                                                      verbose=verbose)
        if random_grid_orient:
            i0 = 0
            for bi, length in enumerate(s_len):
                # Apply the rotation
                s_points[i0:i0 + length, :] = np.sum(
                    np.expand_dims(s_points[i0:i0 + length, :], 2) * R[bi].T,
                    axis=1)
                i0 += length
        return s_points, s_len, s_features

    elif (features is None):
        s_points, s_len, s_labels = subsample_batch(points,
                                                    batches_len,
                                                    classes=labels,
                                                    sampleDl=sampleDl,
                                                    max_p=max_p,
                                                    verbose=verbose)
        if random_grid_orient:
            i0 = 0
            for bi, length in enumerate(s_len):
                # Apply the rotation
                s_points[i0:i0 + length, :] = np.sum(
                    np.expand_dims(s_points[i0:i0 + length, :], 2) * R[bi].T,
                    axis=1)
                i0 += length
        return s_points, s_len, s_labels

    else:
        s_points, s_len, s_features, s_labels = subsample_batch(
            points,
            batches_len,
            features=features,
            classes=labels,
            sampleDl=sampleDl,
            max_p=max_p,
            verbose=verbose)
        if random_grid_orient:
            i0 = 0
            for bi, length in enumerate(s_len):
                # Apply the rotation
                s_points[i0:i0 + length, :] = np.sum(
                    np.expand_dims(s_points[i0:i0 + length, :], 2) * R[bi].T,
                    axis=1)
                i0 += length
        return s_points, s_len, s_features, s_labels


def p2p_fitting_regularizer(net):

    fitting_loss = 0
    repulsive_loss = 0

    for m in net.modules():

        if isinstance(m, KPConv) and m.deformable:

            ##############
            # Fitting loss
            ##############

            # Get the distance to closest input point and normalize to be independent from layers
            KP_min_d2 = m.min_d2 / (m.KP_extent**2)

            # Loss will be the square distance to closest input point. We use L1 because dist is already squared
            fitting_loss += net.l1(KP_min_d2, torch.zeros_like(KP_min_d2))

            ################
            # Repulsive loss
            ################

            # Normalized KP locations
            KP_locs = m.deformed_KP / m.KP_extent

            # Point should not be close to each other
            for i in range(net.K):
                other_KP = torch.cat([KP_locs[:, :i, :], KP_locs[:, i + 1:, :]],
                                     dim=1).detach()
                distances = torch.sqrt(
                    torch.sum((other_KP - KP_locs[:, i:i + 1, :])**2, dim=2))
                rep_loss = torch.sum(torch.clamp_max(distances -
                                                     net.repulse_extent,
                                                     max=0.0)**2,
                                     dim=1)
                repulsive_loss += net.l1(rep_loss,
                                         torch.zeros_like(rep_loss)) / net.K

    return net.deform_fitting_power * (2 * fitting_loss + repulsive_loss)


MODEL._register_module(KPFCNN, 'torch')<|MERGE_RESOLUTION|>--- conflicted
+++ resolved
@@ -773,21 +773,12 @@
 
 def gather(x, idx, method=2):
     """Implementation of a custom gather operation for faster backwards.
-<<<<<<< HEAD
 
     Args:
         x: Input with shape [N, D_1, ... D_d]
         idx: Indexing with shape [n_1, ..., n_m]
         method: Choice of the method
 
-=======
-
-    Args:
-        x: Input with shape [N, D_1, ... D_d]
-        idx: Indexing with shape [n_1, ..., n_m]
-        method: Choice of the method
-
->>>>>>> 43343cc9
     Returns:
         x[idx] with shape [n_1, ..., n_m, D_1, ... D_d]
     """
@@ -831,15 +822,9 @@
 
 def closest_pool(x, inds):
     """Pools features from the closest neighbors.
-<<<<<<< HEAD
 
     WARNING: this function assumes the neighbors are ordered.
 
-=======
-
-    WARNING: this function assumes the neighbors are ordered.
-
->>>>>>> 43343cc9
     Args:
         x: [n1, d] features matrix
         inds: [n2, max_num] Only the first column is used for pooling
@@ -856,19 +841,11 @@
 
 def max_pool(x, inds):
     """Pools features with the maximum values.
-<<<<<<< HEAD
 
     Args:
         x: [n1, d] features matrix
         inds: [n2, max_num] pooling indices
 
-=======
-
-    Args:
-        x: [n1, d] features matrix
-        inds: [n2, max_num] pooling indices
-
->>>>>>> 43343cc9
     Returns:
         [n2, d] pooled features matrix
     """
@@ -885,19 +862,11 @@
 
 def global_average(x, batch_lengths):
     """Block performing a global average over batch pooling.
-<<<<<<< HEAD
 
     Args:
         x: [N, D] input features
         batch_lengths: [B] list of batch lengths
 
-=======
-
-    Args:
-        x: [N, D] input features
-        batch_lengths: [B] list of batch lengths
-
->>>>>>> 43343cc9
     Returns:
         [B, D] averaged features
     """
@@ -2054,7 +2023,6 @@
     nns = FixedRadiusSearch()
     result = nns(torch.from_numpy(supports), torch.from_numpy(queries), radius,
                  s_splits, q_splits)
-<<<<<<< HEAD
 
     idx = result.neighbors_index.reshape(-1, 1)
     splits = result.neighbors_row_splits
@@ -2065,18 +2033,6 @@
         idx, splits, max_nbrs,
         torch.Tensor([supports.shape[0]]).to(torch.int32)).squeeze(2)
 
-=======
-
-    idx = result.neighbors_index.reshape(-1, 1)
-    splits = result.neighbors_row_splits
-
-    max_nbrs = torch.max(splits[1:] - splits[:-1]).item()
-
-    dense_idx = ragged_to_dense(
-        idx, splits, max_nbrs,
-        torch.Tensor([supports.shape[0]]).to(torch.int32)).squeeze(2)
-
->>>>>>> 43343cc9
     return dense_idx.numpy()
 
 
@@ -2089,7 +2045,6 @@
                            verbose=0,
                            random_grid_orient=True):
     """CPP wrapper for a grid subsampling (method = barycenter for points and features)
-<<<<<<< HEAD
 
     Args:
         points: (N, 3) matrix of input points
@@ -2098,16 +2053,6 @@
         sampleDl: parameter defining the size of grid voxels
         verbose: 1 to display
 
-=======
-
-    Args:
-        points: (N, 3) matrix of input points
-        features: optional (N, d) matrix of features (floating number)
-        labels: optional (N,) matrix of integer labels
-        sampleDl: parameter defining the size of grid voxels
-        verbose: 1 to display
-
->>>>>>> 43343cc9
     Returns:
         subsampled points, with features and/or labels depending of the input
     """
