import numpy as np
import random
import copy
import math
from scipy.spatial import ConvexHull

from ...metrics import iou_bev


def create_3D_rotations(axis, angle):
    """Create rotation matrices from a list of axes and angles. Code from
    wikipedia on quaternions.

    Args:
        axis: float32[N, 3]
        angle: float32[N,]

    Returns:
        float32[N, 3, 3]
    """
    t1 = np.cos(angle)
    t2 = 1 - t1
    t3 = axis[:, 0] * axis[:, 0]
    t6 = t2 * axis[:, 0]
    t7 = t6 * axis[:, 1]
    t8 = np.sin(angle)
    t9 = t8 * axis[:, 2]
    t11 = t6 * axis[:, 2]
    t12 = t8 * axis[:, 1]
    t15 = axis[:, 1] * axis[:, 1]
    t19 = t2 * axis[:, 1] * axis[:, 2]
    t20 = t8 * axis[:, 0]
    t24 = axis[:, 2] * axis[:, 2]
    R = np.stack([
        t1 + t2 * t3, t7 - t9, t11 + t12, t7 + t9, t1 + t2 * t15, t19 - t20,
        t11 - t12, t19 + t20, t1 + t2 * t24
    ],
                 axis=1)

    return np.reshape(R, (-1, 3, 3))


def projection_matrix_to_CRT_kitti(proj):
    """Split projection matrix of kitti.

    P = C @ [R|T]
    C is upper triangular matrix, so we need to inverse CR and use QR
    stable for all kitti camera projection matrix.

    Args:
        proj (p.array, shape=[4, 4]): Intrinsics of camera.

    Returns:
        tuple[np.ndarray]: Splited matrix of C, R and T.
    """
    CR = proj[0:3, 0:3]
    CT = proj[0:3, 3]
    RinvCinv = np.linalg.inv(CR)
    Rinv, Cinv = np.linalg.qr(RinvCinv)
    C = np.linalg.inv(Cinv)
    R = np.linalg.inv(Rinv)
    T = Cinv @ CT
    return C, R, T


def get_frustum(bbox_image, C, near_clip=0.001, far_clip=100):
    """Get frustum corners in camera coordinates.

    Args:
        bbox_image (list[int]): box in image coordinates.
        C (np.ndarray): Intrinsics.
        near_clip (float): Nearest distance of frustum.
        far_clip (float): Farthest distance of frustum.

    Returns:
        np.ndarray, shape=[8, 3]: coordinates of frustum corners.
    """
    fku = C[0, 0]
    fkv = -C[1, 1]
    u0v0 = C[0:2, 2]
    z_points = np.array([near_clip] * 4 + [far_clip] * 4,
                        dtype=C.dtype)[:, np.newaxis]
    b = bbox_image
    box_corners = np.array(
        [[b[0], b[1]], [b[0], b[3]], [b[2], b[3]], [b[2], b[1]]], dtype=C.dtype)
    near_box_corners = (box_corners - u0v0) / np.array(
        [fku / near_clip, -fkv / near_clip], dtype=C.dtype)
    far_box_corners = (box_corners - u0v0) / np.array(
        [fku / far_clip, -fkv / far_clip], dtype=C.dtype)
    ret_xy = np.concatenate([near_box_corners, far_box_corners],
                            axis=0)  # [8, 2]
    ret_xyz = np.concatenate([ret_xy, z_points], axis=1)
    return ret_xyz


def camera_to_lidar(points, world_cam):
    """Convert points in camera coordinate to lidar coordinate.

    Args:
        points (np.ndarray, shape=[N, 3]): Points in camera coordinate.
        world_cam (np.ndarray, shape=[4, 4]): Matrix to project points in
            camera coordinates to lidar coordinates.

    Returns:
        np.ndarray, shape=[N, 3]: Points in lidar coordinates.
    """
    points_shape = list(points.shape[0:-1])
    if points.shape[-1] == 3:
        points = np.concatenate([points, np.ones(points_shape + [1])], axis=-1)
    lidar_points = points @ np.linalg.inv(world_cam)
    return lidar_points[..., :3]


def corners_nd(dims, origin=0.5):
    """Generate relative box corners based on length per dim and origin point.

    Args:
        dims (np.ndarray, shape=[N, ndim]): Array of length per dim
        origin (list or array or float): origin point relate to smallest point.

    Returns:
        np.ndarray, shape=[N, 2 ** ndim, ndim]: Returned corners.
        point layout example: (2d) x0y0, x0y1, x1y0, x1y1;
            (3d) x0y0z0, x0y0z1, x0y1z0, x0y1z1, x1y0z0, x1y0z1, x1y1z0, x1y1z1
            where x0 < x1, y0 < y1, z0 < z1.
    """
    ndim = int(dims.shape[1])
    corners_norm = np.stack(np.unravel_index(np.arange(2**ndim), [2] * ndim),
                            axis=1).astype(dims.dtype)
    # now corners_norm has format: (2d) x0y0, x0y1, x1y0, x1y1
    # (3d) x0y0z0, x0y0z1, x0y1z0, x0y1z1, x1y0z0, x1y0z1, x1y1z0, x1y1z1
    # so need to convert to a format which is convenient to do other computing.
    # for 2d boxes, format is clockwise start with minimum point
    # for 3d boxes, please draw lines by your hand.
    if ndim == 2:
        # generate clockwise box corners
        corners_norm = corners_norm[[0, 1, 3, 2]]
    elif ndim == 3:
        corners_norm = corners_norm[[0, 1, 3, 2, 4, 5, 7, 6]]
    corners_norm = corners_norm - np.array(origin, dtype=dims.dtype)
    corners = dims.reshape([-1, 1, ndim]) * corners_norm.reshape(
        [1, 2**ndim, ndim])
    return corners


def rotation_3d_in_axis(points, angles, axis=2):
    """Rotate points in specific axis.

    Args:
        points (np.ndarray, shape=[N, point_size, 3]]):
        angles (np.ndarray, shape=[N]]):
        axis (int): Axis to rotate at.

    Returns:
        np.ndarray: Rotated points.
    """
    # points: [N, point_size, 3]
    rot_sin = np.sin(angles)
    rot_cos = np.cos(angles)
    ones = np.ones_like(rot_cos)
    zeros = np.zeros_like(rot_cos)
    if axis == 1:
        rot_mat_T = np.stack([[rot_cos, zeros, -rot_sin], [zeros, ones, zeros],
                              [rot_sin, zeros, rot_cos]])
    elif axis == 2 or axis == -1:
        rot_mat_T = np.stack([[rot_cos, -rot_sin, zeros],
                              [rot_sin, rot_cos, zeros], [zeros, zeros, ones]])
    elif axis == 0:
        rot_mat_T = np.stack([[zeros, rot_cos, -rot_sin],
                              [zeros, rot_sin, rot_cos], [ones, zeros, zeros]])
    else:
        raise ValueError('axis should in range')

    return np.einsum('aij,jka->aik', points, rot_mat_T)


def rotation_2d(points, angles):
    """Rotation 2d points based on origin point clockwise when angle positive.

    Args:
        points (np.ndarray): Points to be rotated with shape \
            (N, point_size, 2).
        angles (np.ndarray): Rotation angle with shape (N).

    Returns:
        np.ndarray: Same shape as points.
    """
    rot_sin = np.sin(angles)
    rot_cos = np.cos(angles)
    rot_mat_T = np.stack([[rot_cos, -rot_sin], [rot_sin, rot_cos]])
    return np.einsum('aij,jka->aik', points, rot_mat_T)


def center_to_corner_box3d(centers, dims, angles=None, origin=(0.5, 1.0, 0.5)):
    """Convert kitti locations, dimensions and angles to corners.

    Args:
        centers (np.ndarray): Locations in kitti label file with shape (N, 3).
        dims (np.ndarray): Dimensions in kitti label file with shape (N, 3).
        angles (np.ndarray): Rotation_y in kitti label file with shape (N).
        origin (list or array or float): Origin point relate to smallest point.
            use (0.5, 1.0, 0.5) in camera and (0.5, 0.5, 0) in lidar.

    Returns:
        np.ndarray: Corners with the shape of (N, 8, 3).
    """
    # 'length' in kitti format is in x axis.
    # yzx(hwl)(kitti label file)<->xyz(lhw)(camera)<->z(-x)(-y)(wlh)(lidar)
    # center in kitti format is [0.5, 1.0, 0.5] in xyz.
    corners = corners_nd(dims, origin=origin)
    # corners: [N, 8, 3]
    if angles is not None:
        corners = rotation_3d_in_axis(corners, angles)
    corners += centers.reshape([-1, 1, 3])
    return corners


def center_to_corner_box2d(boxes, origin=0.5):
    """Convert kitti locations, dimensions and angles to corners.

    format: center(xy), dims(xy), angles(clockwise when positive)

    Args:
        centers (np.ndarray): Locations in kitti label file with shape (N, 2).
        dims (np.ndarray): Dimensions in kitti label file with shape (N, 2).
        angles (np.ndarray): Rotation_y in kitti label file with shape (N).

    Returns:
        np.ndarray: Corners with the shape of (N, 4, 2).
    """
    if len(boxes) == 0:
        return np.zeros((0, 4, 2))
    flat_boxes = np.array([box.to_xyzwhlr() for box in boxes])
    centers = flat_boxes[:, 0:2]
    dims = flat_boxes[:, 3:5]
    angles = flat_boxes[:, 6]
    # 'length' in kitti format is in x axis.
    # xyz(hwl)(kitti label file)<->xyz(lhw)(camera)<->z(-x)(-y)(wlh)(lidar)
    # center in kitti format is [0.5, 1.0, 0.5] in xyz.
    corners = corners_nd(dims, origin=origin)
    # corners: [N, 4, 2]
    if angles is not None:
        corners = rotation_2d(corners, angles)
    corners += centers.reshape([-1, 1, 2])
    return corners


def corner_to_surfaces_3d(corners):
    """Convert 3d box corners from corner function above to surfaces that normal
    vectors all direct to internal.

    Args:
        corners (np.ndarray): 3D box corners with shape of (N, 8, 3).

    Returns:
        np.ndarray: Surfaces with the shape of (N, 6, 4, 3).
    """
    # box_corners: [N, 8, 3], must from corner functions in this module
    surfaces = np.array([
        [corners[:, 0], corners[:, 1], corners[:, 2], corners[:, 3]],
        [corners[:, 7], corners[:, 6], corners[:, 5], corners[:, 4]],
        [corners[:, 0], corners[:, 3], corners[:, 7], corners[:, 4]],
        [corners[:, 1], corners[:, 5], corners[:, 6], corners[:, 2]],
        [corners[:, 0], corners[:, 4], corners[:, 5], corners[:, 1]],
        [corners[:, 3], corners[:, 2], corners[:, 6], corners[:, 7]],
    ]).transpose([2, 0, 1, 3])
    return surfaces


def surface_equ_3d(polygon_surfaces):
    """Compute normal vectors for polygon surfaces.

    Args:
        polygon_surfaces (np.ndarray): Polygon surfaces with shape of
            [num_polygon, max_num_surfaces, max_num_points_of_surface, 3].
            All surfaces' normal vector must direct to internal.
            Max_num_points_of_surface must at least 3.

    Returns:
        tuple: normal vector and its direction.
    """
    # return [a, b, c], d in ax+by+cz+d=0
    # polygon_surfaces: [num_polygon, num_surfaces, num_points_of_polygon, 3]
    surface_vec = polygon_surfaces[:, :, :2, :] - \
        polygon_surfaces[:, :, 1:3, :]
    # normal_vec: [..., 3]
    normal_vec = np.cross(surface_vec[:, :, 0, :], surface_vec[:, :, 1, :])
    # print(normal_vec.shape, points[..., 0, :].shape)
    # d = -np.inner(normal_vec, points[..., 0, :])
    d = np.einsum('aij, aij->ai', normal_vec, polygon_surfaces[:, :, 0, :])
    return normal_vec, -d


def points_in_convex_polygon_3d(points, polygon_surfaces, num_surfaces=None):
    """Check points is in 3d convex polygons.

    Args:
        points (np.ndarray): Input points with shape of (num_points, 3).
        polygon_surfaces (np.ndarray): Polygon surfaces with shape of \
            (num_polygon, max_num_surfaces, max_num_points_of_surface, 3). \
            All surfaces' normal vector must direct to internal. \
            Max_num_points_of_surface must at least 3.
        num_surfaces (np.ndarray): Number of surfaces a polygon contains \
            shape of (num_polygon).

    Returns:
        np.ndarray: Result matrix with the shape of [num_points, num_polygon].
    """
    max_num_surfaces, max_num_points_of_surface = polygon_surfaces.shape[1:3]
    # num_points = points.shape[0]
    num_polygons = polygon_surfaces.shape[0]
    if num_surfaces is None:
        num_surfaces = np.full((num_polygons,), 9999999, dtype=np.int64)
    normal_vec, d = surface_equ_3d(polygon_surfaces[:, :, :3, :])
    # normal_vec: [num_polygon, max_num_surfaces, 3]
    # d: [num_polygon, max_num_surfaces]
    max_num_surfaces, max_num_points_of_surface = polygon_surfaces.shape[1:3]
    num_points = points.shape[0]
    num_polygons = polygon_surfaces.shape[0]

    # expand dims for broadcasting
    points = np.reshape(points, (num_points, 1, 1, 3))
    normal_vec = np.reshape(normal_vec, (1, num_polygons, max_num_surfaces, 3))
    num_surfaces = np.reshape(num_surfaces, (num_polygons, 1))

    sign = np.sum(points * normal_vec, axis=-1) + d

    out_range = np.arange(max_num_surfaces) >= num_surfaces
    out_range = np.reshape(out_range, (1, num_polygons, max_num_surfaces))
    ret = np.all(sign < 0 | out_range, axis=-1)
    return ret


def points_in_box(points,
                  rbbox,
                  origin=(0.5, 0.5, 0),
                  camera_frame=False,
                  cam_world=None):
    """Check points in rotated bbox and return indices.

    If `rbbox` is in camera frame, it is first converted to world frame using
    `cam_world`. Returns a 2D array classifying each point for each box.

    Args:
        points (np.ndarray, shape=[N, 3+dim]): Points to query.
        rbbox (np.ndarray, shape=[M, 7]): Boxes3d with rotation (camera/world frame).
        origin (tuple[int]): Indicate the position of box center.
        camera_frame: True if `rbbox` are in camera frame(like kitti format, where y
          coordinate is height), False for [x, y, z, dx, dy, dz, yaw] format.
        cam_world: camera to world transformation matrix. Required when `camera_frame` is True.

    Returns:
        np.ndarray, shape=[N, M]: Indices of points in each box.
    """
<<<<<<< HEAD
=======
    if len(rbbox) == 0:
        return np.zeros((0, 7))
>>>>>>> 43343cc9
    if camera_frame:
        assert cam_world is not None, "Provide cam_to_world matrix if points are in camera frame."

        # transform in world space
        points = np.hstack(
            (points, np.ones((points.shape[0], 1), dtype=np.float32)))
        points = np.matmul(points, cam_world)[..., :3]

    rbbox = np.array(rbbox)
    rbbox_corners = center_to_corner_box3d(rbbox[:, :3],
                                           rbbox[:, 3:6],
                                           rbbox[:, 6],
                                           origin=origin)
    surfaces = corner_to_surfaces_3d(rbbox_corners)
    indices = points_in_convex_polygon_3d(points[:, :3], surfaces)
    return indices


def filter_by_min_points(bboxes, min_points_dict):
    """Filter ground truths by number of points in the bbox."""
    filtered_boxes = []

    for box in bboxes:
        if box.label_class in min_points_dict.keys():
            if box.points_inside_box.shape[0] > min_points_dict[
                    box.label_class]:
                filtered_boxes.append(box)
        else:
            filtered_boxes.append(box)

    return filtered_boxes


def random_sample(files, num):
    if len(files) <= num:
        return files

    return random.sample(files, num)


def corner_to_standup_nd_jit(boxes_corner):
    """Convert boxes_corner to aligned (min-max) boxes.

    Args:
        boxes_corner (np.ndarray, shape=[N, 2**dim, dim]): Boxes corners.

    Returns:
        np.ndarray, shape=[N, dim*2]: Aligned (min-max) boxes.
    """
    num_boxes = boxes_corner.shape[0]
    ndim = boxes_corner.shape[-1]
    result = np.zeros((num_boxes, ndim * 2), dtype=boxes_corner.dtype)
    for i in range(num_boxes):
        for j in range(ndim):
            result[i, j] = np.min(boxes_corner[i, :, j])
        for j in range(ndim):
            result[i, j + ndim] = np.max(boxes_corner[i, :, j])
    return result


def box_collision_test(boxes, qboxes):
    """Box collision test.

    Args:
        boxes (np.ndarray): Corners of current boxes.
        qboxes (np.ndarray): Boxes to be avoid colliding.
    """
    boxes = np.array([box.to_xyzwhlr() for box in boxes], dtype=np.float32)
    qboxes = np.array([box.to_xyzwhlr() for box in qboxes], dtype=np.float32)

    boxes = boxes[:, [0, 1, 3, 4, 6]]
    qboxes = qboxes[:, [0, 1, 3, 4, 6]]

    coll_mat = iou_bev(boxes, qboxes)

    coll_mat[coll_mat != 0] = 1

    return coll_mat.astype(np.bool)


def sample_class(class_name, num, gt_boxes, db_boxes):
    if num == 0:
        return []

    sampled = random_sample(db_boxes, num)
    sampled = copy.deepcopy(sampled)

    num_gt = len(gt_boxes)
    num_sampled = len(sampled)

    gt_boxes_bev = center_to_corner_box2d(gt_boxes)

    boxes = (gt_boxes + sampled).copy()

    coll_mat = box_collision_test(boxes, boxes)

    diag = np.arange(len(boxes))
    coll_mat[diag, diag] = False

    valid_samples = []
    for i in range(num_gt, num_gt + num_sampled):
        if coll_mat[i].any():
            coll_mat[i] = False
            coll_mat[:, i] = False
        else:
            valid_samples.append(sampled[i - num_gt])

    return valid_samples


def remove_points_in_boxes(points, boxes):
    """Remove the points in the sampled bounding boxes.

    Args:
        points (np.ndarray): Input point cloud array.
        boxes (np.ndarray): Sampled ground truth boxes.

    Returns:
        np.ndarray: Points with those in the boxes removed.
    """
    flat_boxes = [box.to_xyzwhlr() for box in boxes]
    masks = points_in_box(points, flat_boxes)
    points = points[np.logical_not(masks.any(-1))]

    return points


def get_min_bbox(points):
    """Return minimum bounding box encapsulating points.

    Args:
        points (np.ndarray): Input point cloud array.

    Returns:
        np.ndarray: 3D BEV bounding box (x, y, z, w, h, l, yaw).
    """
    points = points.copy()
    h_min = np.min(points[:, 2])
    h_max = np.max(points[:, 2])

    points = points[:, :2]

    # cov_hull = ConvexHull(points)
    # points = cov_hull.points[cov_hull.vertices]

    cov_points = np.cov(points, rowvar=False, bias=True)
    val, vect = np.linalg.eig(cov_points)
    tvect = np.transpose(vect)

    points_rot = np.dot(points, np.linalg.inv(tvect))

    min_a = np.min(points_rot, axis=0)
    max_a = np.max(points_rot, axis=0)

    diff = max_a - min_a

    center = min_a + diff * 0.5
    center = np.dot(center, tvect)

    center = np.array([center[0], center[1], (h_min + h_max) * 0.5])

    width = diff[0]
    length = diff[1]
    height = h_max - h_min

    yaw = math.atan(tvect[0, 1] / tvect[0, 0])

    return [center[0], center[1], center[2], width, height, length, yaw]<|MERGE_RESOLUTION|>--- conflicted
+++ resolved
@@ -352,11 +352,8 @@
     Returns:
         np.ndarray, shape=[N, M]: Indices of points in each box.
     """
-<<<<<<< HEAD
-=======
     if len(rbbox) == 0:
         return np.zeros((0, 7))
->>>>>>> 43343cc9
     if camera_frame:
         assert cam_world is not None, "Provide cam_to_world matrix if points are in camera frame."
 
