--- conflicted
+++ resolved
@@ -3,11 +3,8 @@
 import sys
 import tempfile
 import yaml
-<<<<<<< HEAD
 from pathlib import Path
-=======
 from collections import abc
->>>>>>> 43343cc9
 from importlib import import_module
 from addict import Dict
 
