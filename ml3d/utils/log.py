--- conflicted
+++ resolved
@@ -17,11 +17,7 @@
 
 
 def get_runid(path):
-<<<<<<< HEAD
-    """Get runid or an experiment."""
-=======
     """Get runid for an experiment."""
->>>>>>> 43343cc9
     name = Path(path).name
     if not os.path.exists(Path(path).parent):
         return '00001'
